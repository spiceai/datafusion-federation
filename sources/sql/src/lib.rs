use core::fmt;
use std::{
    any::Any,
    collections::{HashMap, HashSet},
    sync::Arc,
    vec,
};

use async_trait::async_trait;
use datafusion::{
    arrow::datatypes::{Schema, SchemaRef},
    config::ConfigOptions,
    error::Result,
    execution::{context::SessionState, TaskContext},
<<<<<<< HEAD
    logical_expr::{Extension, LogicalPlan},
=======
    logical_expr::{
        self,
        expr::{
            AggregateFunction, Alias, Exists, InList, InSubquery, ScalarFunction, Sort, Unnest,
            WindowFunction,
        },
        Between, BinaryExpr, Case, Cast, Expr, Extension, GroupingSet, Like, Limit, LogicalPlan,
        LogicalPlanBuilder, Projection, Subquery, TryCast,
    },
>>>>>>> d0eeb2df
    optimizer::analyzer::{Analyzer, AnalyzerRule},
    physical_expr::EquivalenceProperties,
    physical_plan::{
        DisplayAs, DisplayFormatType, ExecutionMode, ExecutionPlan, Partitioning, PlanProperties,
        SendableRecordBatchStream,
    },
    sql::{
        unparser::{plan_to_sql, Unparser},
        TableReference,
    },
};
use datafusion_federation::{
    schema_cast,
    table_reference::{MultiPartTableReference, MultiTableReference},
    FederatedPlanNode, FederationPlanner, FederationProvider,
};

mod schema;
pub use schema::*;

mod executor;
pub use executor::*;

mod rewrite;

// SQLFederationProvider provides federation to SQL DMBSs.
pub struct SQLFederationProvider {
    analyzer: Arc<Analyzer>,
    executor: Arc<dyn SQLExecutor>,
}

impl SQLFederationProvider {
    pub fn new(executor: Arc<dyn SQLExecutor>) -> Self {
        Self {
            analyzer: Arc::new(Analyzer::with_rules(vec![Arc::new(
                SQLFederationAnalyzerRule::new(Arc::clone(&executor)),
            )])),
            executor,
        }
    }
}

impl FederationProvider for SQLFederationProvider {
    fn name(&self) -> &str {
        "sql_federation_provider"
    }

    fn compute_context(&self) -> Option<String> {
        self.executor.compute_context()
    }

    fn analyzer(&self) -> Option<Arc<Analyzer>> {
        Some(Arc::clone(&self.analyzer))
    }
}

struct SQLFederationAnalyzerRule {
    planner: Arc<dyn FederationPlanner>,
}

impl std::fmt::Debug for SQLFederationAnalyzerRule {
    fn fmt(&self, f: &mut std::fmt::Formatter<'_>) -> std::fmt::Result {
        f.debug_struct("SQLFederationAnalyzerRule").finish()
    }
}

impl SQLFederationAnalyzerRule {
    pub fn new(executor: Arc<dyn SQLExecutor>) -> Self {
        Self {
            planner: Arc::new(SQLFederationPlanner::new(Arc::clone(&executor))),
        }
    }
}

impl AnalyzerRule for SQLFederationAnalyzerRule {
    fn analyze(&self, plan: LogicalPlan, _config: &ConfigOptions) -> Result<LogicalPlan> {
        let fed_plan = FederatedPlanNode::new(plan.clone(), Arc::clone(&self.planner));
        let ext_node = Extension {
            node: Arc::new(fed_plan),
        };
        Ok(LogicalPlan::Extension(ext_node))
    }

    /// A human readable name for this analyzer rule
    fn name(&self) -> &str {
        "federate_sql"
    }
}

<<<<<<< HEAD
=======
/// Rewrite table scans to use the original federated table name.
fn rewrite_table_scans(
    plan: &LogicalPlan,
    known_rewrites: &mut HashMap<TableReference, TableReference>,
    subquery_uses_partial_path: bool,
    subquery_table_scans: &mut Option<HashSet<TableReference>>,
) -> Result<LogicalPlan> {
    if plan.inputs().is_empty() {
        if let LogicalPlan::TableScan(table_scan) = plan {
            let original_table_name = table_scan.table_name.clone();
            let mut new_table_scan = table_scan.clone();

            let Some(federated_source) = get_table_source(&table_scan.source)? else {
                // Not a federated source
                return Ok(plan.clone());
            };

            match federated_source.as_any().downcast_ref::<SQLTableSource>() {
                Some(sql_table_source) => {
                    let remote_table_name = TableReference::from(sql_table_source.table_name());
                    known_rewrites.insert(original_table_name.clone(), remote_table_name.clone());

                    if let Some(s) = subquery_table_scans {
                        s.insert(original_table_name);
                    }

                    // Rewrite the schema of this node to have the remote table as the qualifier.
                    let new_schema = (*new_table_scan.projected_schema)
                        .clone()
                        .replace_qualifier(remote_table_name.clone());
                    new_table_scan.projected_schema = Arc::new(new_schema);
                    new_table_scan.table_name = remote_table_name;
                }
                None => {
                    // Not a SQLTableSource (is this possible?)
                    return Ok(plan.clone());
                }
            }

            return Ok(LogicalPlan::TableScan(new_table_scan));
        } else {
            return Ok(plan.clone());
        }
    }

    let rewritten_inputs = plan
        .inputs()
        .into_iter()
        .map(|i| {
            rewrite_table_scans(
                i,
                known_rewrites,
                subquery_uses_partial_path,
                subquery_table_scans,
            )
        })
        .collect::<Result<Vec<_>>>()?;

    match plan {
        LogicalPlan::Unnest(unnest) => {
            // The Union plan cannot be constructed from rewritten expressions. It requires specialized logic to handle
            // the renaming in UNNEST columns and the corresponding column aliases in the underlying projection plan.
            rewrite_unnest_plan(
                unnest,
                rewritten_inputs,
                known_rewrites,
                subquery_uses_partial_path,
                subquery_table_scans,
            )
        }
        LogicalPlan::Limit(limit) => {
            let rewritten_skip = limit
                .skip
                .as_ref()
                .map(|skip| {
                    rewrite_table_scans_in_expr(
                        *skip.clone(),
                        known_rewrites,
                        subquery_uses_partial_path,
                        subquery_table_scans,
                    )
                    .map(Box::new)
                })
                .transpose()?;

            let rewritten_fetch = limit
                .fetch
                .as_ref()
                .map(|fetch| {
                    rewrite_table_scans_in_expr(
                        *fetch.clone(),
                        known_rewrites,
                        subquery_uses_partial_path,
                        subquery_table_scans,
                    )
                    .map(Box::new)
                })
                .transpose()?;

            // explicitly set fetch and skip
            let new_plan = LogicalPlan::Limit(Limit {
                skip: rewritten_skip,
                fetch: rewritten_fetch,
                input: Arc::new(rewritten_inputs[0].clone()),
            });
            Ok(new_plan)
        }

        _ => {
            let mut new_expressions = vec![];
            for expression in plan.expressions() {
                let new_expr = rewrite_table_scans_in_expr(
                    expression.clone(),
                    known_rewrites,
                    subquery_uses_partial_path,
                    subquery_table_scans,
                )?;
                new_expressions.push(new_expr);
            }
            let new_plan = plan.with_new_exprs(new_expressions, rewritten_inputs)?;
            Ok(new_plan)
        }
    }
}

/// Rewrite an unnest plan to use the original federated table name.
/// In a standard unnest plan, column names are typically referenced in projection columns by wrapping them
/// in aliases such as "UNNEST(table_name.column_name)". `rewrite_table_scans_in_expr` does not handle alias
/// rewriting so we manually collect the rewritten unnest column names/aliases and update the projection
/// plan to ensure that the aliases reflect the new names.
fn rewrite_unnest_plan(
    unnest: &logical_expr::Unnest,
    mut rewritten_inputs: Vec<LogicalPlan>,
    known_rewrites: &mut HashMap<TableReference, TableReference>,
    subquery_uses_partial_path: bool,
    subquery_table_scans: &mut Option<HashSet<TableReference>>,
) -> Result<LogicalPlan> {
    // Unnest plan has a single input
    let input = rewritten_inputs.remove(0);

    let mut known_unnest_rewrites: HashMap<String, String> = HashMap::new();

    // `exec_columns` represent columns to run UNNEST on: rewrite them and collect new names
    let unnest_columns = unnest
        .exec_columns
        .iter()
        .map(|c: &Column| {
            match rewrite_table_scans_in_expr(
                Expr::Column(c.clone()),
                known_rewrites,
                subquery_uses_partial_path,
                subquery_table_scans,
            )? {
                Expr::Column(column) => {
                    known_unnest_rewrites.insert(c.name.clone(), column.name.clone());
                    Ok(column)
                }
                _ => Err(DataFusionError::Plan(
                    "Rewritten column expression must be a column".to_string(),
                )),
            }
        })
        .collect::<Result<Vec<Column>>>()?;

    let LogicalPlan::Projection(projection) = input else {
        return Err(DataFusionError::Plan(
            "The input to the unnest plan should be a projection plan".to_string(),
        ));
    };

    // rewrite aliases in inner projection; columns were rewritten via `rewrite_table_scans_in_expr`
    let new_expressions = projection
        .expr
        .into_iter()
        .map(|expr| match expr {
            Expr::Alias(alias) => {
                let name = match known_unnest_rewrites.get(&alias.name) {
                    Some(name) => name,
                    None => &alias.name,
                };
                Ok(Expr::Alias(Alias::new(*alias.expr, alias.relation, name)))
            }
            _ => Ok(expr),
        })
        .collect::<Result<Vec<_>>>()?;

    let updated_unnest_inner_projection =
        Projection::try_new(new_expressions, Arc::clone(&projection.input))?;

    let unnest_options =
        rewrite_unnest_options(&unnest.options, known_rewrites, subquery_table_scans);

    // reconstruct the unnest plan with updated projection and rewritten column names
    let new_plan =
        LogicalPlanBuilder::new(LogicalPlan::Projection(updated_unnest_inner_projection))
            .unnest_columns_with_options(unnest_columns, unnest_options)?
            .build()?;

    Ok(new_plan)
}

/// Rewrites columns names in the unnest options to use the original federated table name:
/// "unnest_placeholder(foo.df_table.a,depth=1)"" -> "unnest_placeholder(remote_table.a,depth=1)""
fn rewrite_unnest_options(
    options: &UnnestOptions,
    known_rewrites: &HashMap<TableReference, TableReference>,
    subquery_table_scans: &mut Option<HashSet<TableReference>>,
) -> UnnestOptions {
    let mut new_options = options.clone();
    new_options
        .recursions
        .iter_mut()
        .for_each(|x: &mut RecursionUnnestOption| {
            if let Some(new_name) =
                rewrite_column_name(&x.input_column.name, known_rewrites, subquery_table_scans)
            {
                x.input_column.name = new_name;
            }

            if let Some(new_name) =
                rewrite_column_name(&x.output_column.name, known_rewrites, subquery_table_scans)
            {
                x.output_column.name = new_name;
            }
        });
    new_options
}

/// Checks if any of the rewrites match any substring in col_name, and replace that part of the string if so.
/// This handles cases like "MAX(foo.df_table.a)" -> "MAX(remote_table.a)"
/// Returns the rewritten name if any rewrite was applied, otherwise None.
fn rewrite_column_name(
    col_name: &str,
    known_rewrites: &HashMap<TableReference, TableReference>,
    subquery_table_scans: &mut Option<HashSet<TableReference>>,
) -> Option<String> {
    let (new_col_name, was_rewritten) = known_rewrites.iter().fold(
        (col_name.to_string(), false),
        |(col_name, was_rewritten), (table_ref, rewrite)| {
            let mut rewrite_string = rewrite.to_string();
            if let Some(subquery_reference) = subquery_table_scans {
                if subquery_reference.get(table_ref).is_some() {
                    rewrite_string = get_partial_table_name(rewrite);
                }
            }
            match rewrite_column_name_in_expr(&col_name, &table_ref.to_string(), &rewrite_string, 0)
            {
                Some(new_name) => (new_name, true),
                None => (col_name, was_rewritten),
            }
        },
    );

    if was_rewritten {
        Some(new_col_name)
    } else {
        None
    }
}

fn get_partial_table_name(full_table_reference: &TableReference) -> String {
    let full_table_path = full_table_reference.table().to_owned();
    let path_parts: Vec<&str> = full_table_path.split('.').collect();
    path_parts[path_parts.len() - 1].to_owned()
}

// The function replaces occurrences of table_ref_str in col_name with the new name defined by rewrite.
// The name to rewrite should NOT be a substring of another name.
// Supports multiple occurrences of table_ref_str in col_name.
fn rewrite_column_name_in_expr(
    col_name: &str,
    table_ref_str: &str,
    rewrite: &str,
    start_pos: usize,
) -> Option<String> {
    if start_pos >= col_name.len() {
        return None;
    }

    // Find the first occurrence of table_ref_str starting from start_pos
    let idx = col_name[start_pos..].find(table_ref_str)?;

    // Calculate the absolute index of the occurrence in string as the index above is relative to start_pos
    let idx = start_pos + idx;

    // Table name same as column name
    // Shouldn't rewrite in this case
    if idx == 0 && start_pos == 0 {
        return None;
    }

    if idx > 0 {
        // Check if the previous character is alphabetic, numeric, underscore or period, in which case we
        // should not rewrite as it is a part of another name.
        if let Some(prev_char) = col_name.chars().nth(idx - 1) {
            if prev_char.is_alphabetic()
                || prev_char.is_numeric()
                || prev_char == '_'
                || prev_char == '.'
            {
                return rewrite_column_name_in_expr(
                    col_name,
                    table_ref_str,
                    rewrite,
                    idx + table_ref_str.len(),
                );
            }
        }
    }

    // Check if the next character is alphabetic, numeric or underscore, in which case we
    // should not rewrite as it is a part of another name.
    if let Some(next_char) = col_name.chars().nth(idx + table_ref_str.len()) {
        if next_char.is_alphabetic() || next_char.is_numeric() || next_char == '_' {
            return rewrite_column_name_in_expr(
                col_name,
                table_ref_str,
                rewrite,
                idx + table_ref_str.len(),
            );
        }
    }

    // Found full match, replace table_ref_str occurrence with rewrite
    let rewritten_name = format!(
        "{}{}{}",
        &col_name[..idx],
        rewrite,
        &col_name[idx + table_ref_str.len()..]
    );

    // Check if the rewritten name contains more occurrence of table_ref_str, and rewrite them as well
    // This is done by providing the updated start_pos for search
    match rewrite_column_name_in_expr(&rewritten_name, table_ref_str, rewrite, idx + rewrite.len())
    {
        Some(new_name) => Some(new_name), // more occurrences found
        None => Some(rewritten_name),     // no more occurrences/changes
    }
}

fn rewrite_table_scans_in_expr(
    expr: Expr,
    known_rewrites: &mut HashMap<TableReference, TableReference>,
    subquery_uses_partial_path: bool,
    subquery_table_scans: &mut Option<HashSet<TableReference>>,
) -> Result<Expr> {
    match expr {
        Expr::ScalarSubquery(subquery) => {
            let new_subquery = if subquery_table_scans.is_some() || !subquery_uses_partial_path {
                rewrite_table_scans(
                    &subquery.subquery,
                    known_rewrites,
                    subquery_uses_partial_path,
                    subquery_table_scans,
                )?
            } else {
                let mut scans = Some(HashSet::new());
                rewrite_table_scans(
                    &subquery.subquery,
                    known_rewrites,
                    subquery_uses_partial_path,
                    &mut scans,
                )?
            };
            let outer_ref_columns = subquery
                .outer_ref_columns
                .into_iter()
                .map(|e| {
                    rewrite_table_scans_in_expr(
                        e,
                        known_rewrites,
                        subquery_uses_partial_path,
                        subquery_table_scans,
                    )
                })
                .collect::<Result<Vec<Expr>>>()?;
            Ok(Expr::ScalarSubquery(Subquery {
                subquery: Arc::new(new_subquery),
                outer_ref_columns,
            }))
        }
        Expr::BinaryExpr(binary_expr) => {
            let left = rewrite_table_scans_in_expr(
                *binary_expr.left,
                known_rewrites,
                subquery_uses_partial_path,
                subquery_table_scans,
            )?;
            let right = rewrite_table_scans_in_expr(
                *binary_expr.right,
                known_rewrites,
                subquery_uses_partial_path,
                subquery_table_scans,
            )?;
            Ok(Expr::BinaryExpr(BinaryExpr::new(
                Box::new(left),
                binary_expr.op,
                Box::new(right),
            )))
        }
        Expr::Column(mut col) => {
            if let Some(rewrite) = col.relation.as_ref().and_then(|r| known_rewrites.get(r)) {
                if let Some(subquery_reference) = subquery_table_scans {
                    if col
                        .relation
                        .as_ref()
                        .and_then(|r| subquery_reference.get(r))
                        .is_some()
                    {
                        // Use the partial table path from source for rewrite
                        // e.g. If the fully qualified name is foo_db.foo_schema.foo
                        // Use foo as partial path
                        let partial_path = get_partial_table_name(rewrite);
                        let partial_table_reference = TableReference::from(partial_path);

                        return Ok(Expr::Column(Column::new(
                            Some(partial_table_reference),
                            &col.name,
                        )));
                    }
                }
                Ok(Expr::Column(Column::new(Some(rewrite.clone()), &col.name)))
            } else {
                // This prevent over-eager rewrite and only pass the column into below rewritten
                // rule like MAX(...)
                if col.relation.is_some() {
                    return Ok(Expr::Column(col));
                }

                // Check if any of the rewrites match any substring in col.name, and replace that part of the string if so.
                // This will handles cases like "MAX(foo.df_table.a)" -> "MAX(remote_table.a)"
                if let Some(new_name) =
                    rewrite_column_name(&col.name, known_rewrites, subquery_table_scans)
                {
                    Ok(Expr::Column(Column::new(col.relation.take(), new_name)))
                } else {
                    Ok(Expr::Column(col))
                }
            }
        }
        Expr::Alias(alias) => {
            let expr = rewrite_table_scans_in_expr(
                *alias.expr,
                known_rewrites,
                subquery_uses_partial_path,
                subquery_table_scans,
            )?;
            if let Some(relation) = &alias.relation {
                if let Some(rewrite) = known_rewrites.get(relation) {
                    return Ok(Expr::Alias(Alias::new(
                        expr,
                        Some(rewrite.clone()),
                        alias.name,
                    )));
                }
            }
            Ok(Expr::Alias(Alias::new(expr, alias.relation, alias.name)))
        }
        Expr::Like(like) => {
            let expr = rewrite_table_scans_in_expr(
                *like.expr,
                known_rewrites,
                subquery_uses_partial_path,
                subquery_table_scans,
            )?;
            let pattern = rewrite_table_scans_in_expr(
                *like.pattern,
                known_rewrites,
                subquery_uses_partial_path,
                subquery_table_scans,
            )?;
            Ok(Expr::Like(Like::new(
                like.negated,
                Box::new(expr),
                Box::new(pattern),
                like.escape_char,
                like.case_insensitive,
            )))
        }
        Expr::SimilarTo(similar_to) => {
            let expr = rewrite_table_scans_in_expr(
                *similar_to.expr,
                known_rewrites,
                subquery_uses_partial_path,
                subquery_table_scans,
            )?;
            let pattern = rewrite_table_scans_in_expr(
                *similar_to.pattern,
                known_rewrites,
                subquery_uses_partial_path,
                subquery_table_scans,
            )?;
            Ok(Expr::SimilarTo(Like::new(
                similar_to.negated,
                Box::new(expr),
                Box::new(pattern),
                similar_to.escape_char,
                similar_to.case_insensitive,
            )))
        }
        Expr::Not(e) => {
            let expr = rewrite_table_scans_in_expr(
                *e,
                known_rewrites,
                subquery_uses_partial_path,
                subquery_table_scans,
            )?;
            Ok(Expr::Not(Box::new(expr)))
        }
        Expr::IsNotNull(e) => {
            let expr = rewrite_table_scans_in_expr(
                *e,
                known_rewrites,
                subquery_uses_partial_path,
                subquery_table_scans,
            )?;
            Ok(Expr::IsNotNull(Box::new(expr)))
        }
        Expr::IsNull(e) => {
            let expr = rewrite_table_scans_in_expr(
                *e,
                known_rewrites,
                subquery_uses_partial_path,
                subquery_table_scans,
            )?;
            Ok(Expr::IsNull(Box::new(expr)))
        }
        Expr::IsTrue(e) => {
            let expr = rewrite_table_scans_in_expr(
                *e,
                known_rewrites,
                subquery_uses_partial_path,
                subquery_table_scans,
            )?;
            Ok(Expr::IsTrue(Box::new(expr)))
        }
        Expr::IsFalse(e) => {
            let expr = rewrite_table_scans_in_expr(
                *e,
                known_rewrites,
                subquery_uses_partial_path,
                subquery_table_scans,
            )?;
            Ok(Expr::IsFalse(Box::new(expr)))
        }
        Expr::IsUnknown(e) => {
            let expr = rewrite_table_scans_in_expr(
                *e,
                known_rewrites,
                subquery_uses_partial_path,
                subquery_table_scans,
            )?;
            Ok(Expr::IsUnknown(Box::new(expr)))
        }
        Expr::IsNotTrue(e) => {
            let expr = rewrite_table_scans_in_expr(
                *e,
                known_rewrites,
                subquery_uses_partial_path,
                subquery_table_scans,
            )?;
            Ok(Expr::IsNotTrue(Box::new(expr)))
        }
        Expr::IsNotFalse(e) => {
            let expr = rewrite_table_scans_in_expr(
                *e,
                known_rewrites,
                subquery_uses_partial_path,
                subquery_table_scans,
            )?;
            Ok(Expr::IsNotFalse(Box::new(expr)))
        }
        Expr::IsNotUnknown(e) => {
            let expr = rewrite_table_scans_in_expr(
                *e,
                known_rewrites,
                subquery_uses_partial_path,
                subquery_table_scans,
            )?;
            Ok(Expr::IsNotUnknown(Box::new(expr)))
        }
        Expr::Negative(e) => {
            let expr = rewrite_table_scans_in_expr(
                *e,
                known_rewrites,
                subquery_uses_partial_path,
                subquery_table_scans,
            )?;
            Ok(Expr::Negative(Box::new(expr)))
        }
        Expr::Between(between) => {
            let expr = rewrite_table_scans_in_expr(
                *between.expr,
                known_rewrites,
                subquery_uses_partial_path,
                subquery_table_scans,
            )?;
            let low = rewrite_table_scans_in_expr(
                *between.low,
                known_rewrites,
                subquery_uses_partial_path,
                subquery_table_scans,
            )?;
            let high = rewrite_table_scans_in_expr(
                *between.high,
                known_rewrites,
                subquery_uses_partial_path,
                subquery_table_scans,
            )?;
            Ok(Expr::Between(Between::new(
                Box::new(expr),
                between.negated,
                Box::new(low),
                Box::new(high),
            )))
        }
        Expr::Case(case) => {
            let expr = case
                .expr
                .map(|e| {
                    rewrite_table_scans_in_expr(
                        *e,
                        known_rewrites,
                        subquery_uses_partial_path,
                        subquery_table_scans,
                    )
                })
                .transpose()?
                .map(Box::new);
            let else_expr = case
                .else_expr
                .map(|e| {
                    rewrite_table_scans_in_expr(
                        *e,
                        known_rewrites,
                        subquery_uses_partial_path,
                        subquery_table_scans,
                    )
                })
                .transpose()?
                .map(Box::new);
            let when_expr = case
                .when_then_expr
                .into_iter()
                .map(|(when, then)| {
                    let when = rewrite_table_scans_in_expr(
                        *when,
                        known_rewrites,
                        subquery_uses_partial_path,
                        subquery_table_scans,
                    );
                    let then = rewrite_table_scans_in_expr(
                        *then,
                        known_rewrites,
                        subquery_uses_partial_path,
                        subquery_table_scans,
                    );

                    match (when, then) {
                        (Ok(when), Ok(then)) => Ok((Box::new(when), Box::new(then))),
                        (Err(e), _) | (_, Err(e)) => Err(e),
                    }
                })
                .collect::<Result<Vec<(Box<Expr>, Box<Expr>)>>>()?;
            Ok(Expr::Case(Case::new(expr, when_expr, else_expr)))
        }
        Expr::Cast(cast) => {
            let expr = rewrite_table_scans_in_expr(
                *cast.expr,
                known_rewrites,
                subquery_uses_partial_path,
                subquery_table_scans,
            )?;
            Ok(Expr::Cast(Cast::new(Box::new(expr), cast.data_type)))
        }
        Expr::TryCast(try_cast) => {
            let expr = rewrite_table_scans_in_expr(
                *try_cast.expr,
                known_rewrites,
                subquery_uses_partial_path,
                subquery_table_scans,
            )?;
            Ok(Expr::TryCast(TryCast::new(
                Box::new(expr),
                try_cast.data_type,
            )))
        }
        Expr::ScalarFunction(sf) => {
            let args = sf
                .args
                .into_iter()
                .map(|e| {
                    rewrite_table_scans_in_expr(
                        e,
                        known_rewrites,
                        subquery_uses_partial_path,
                        subquery_table_scans,
                    )
                })
                .collect::<Result<Vec<Expr>>>()?;
            Ok(Expr::ScalarFunction(ScalarFunction {
                func: sf.func,
                args,
            }))
        }
        Expr::AggregateFunction(af) => {
            let args = af
                .args
                .into_iter()
                .map(|e| {
                    rewrite_table_scans_in_expr(
                        e,
                        known_rewrites,
                        subquery_uses_partial_path,
                        subquery_table_scans,
                    )
                })
                .collect::<Result<Vec<Expr>>>()?;
            let filter = af
                .filter
                .map(|e| {
                    rewrite_table_scans_in_expr(
                        *e,
                        known_rewrites,
                        subquery_uses_partial_path,
                        subquery_table_scans,
                    )
                })
                .transpose()?
                .map(Box::new);
            let order_by = af
                .order_by
                .map(|e| {
                    e.into_iter()
                        .map(|s| {
                            rewrite_table_scans_in_expr(
                                s.expr,
                                known_rewrites,
                                subquery_uses_partial_path,
                                subquery_table_scans,
                            )
                            .map(|e| Sort::new(e, s.asc, s.nulls_first))
                        })
                        .collect::<Result<Vec<Sort>>>()
                })
                .transpose()?;
            Ok(Expr::AggregateFunction(AggregateFunction {
                func: af.func,
                args,
                distinct: af.distinct,
                filter,
                order_by,
                null_treatment: af.null_treatment,
            }))
        }
        Expr::WindowFunction(wf) => {
            let args = wf
                .args
                .into_iter()
                .map(|e| {
                    rewrite_table_scans_in_expr(
                        e,
                        known_rewrites,
                        subquery_uses_partial_path,
                        subquery_table_scans,
                    )
                })
                .collect::<Result<Vec<Expr>>>()?;
            let partition_by = wf
                .partition_by
                .into_iter()
                .map(|e| {
                    rewrite_table_scans_in_expr(
                        e,
                        known_rewrites,
                        subquery_uses_partial_path,
                        subquery_table_scans,
                    )
                })
                .collect::<Result<Vec<Expr>>>()?;
            let order_by = wf
                .order_by
                .into_iter()
                .map(|s| {
                    rewrite_table_scans_in_expr(
                        s.expr,
                        known_rewrites,
                        subquery_uses_partial_path,
                        subquery_table_scans,
                    )
                    .map(|e| Sort::new(e, s.asc, s.nulls_first))
                })
                .collect::<Result<Vec<Sort>>>()?;
            Ok(Expr::WindowFunction(WindowFunction {
                fun: wf.fun,
                args,
                partition_by,
                order_by,
                window_frame: wf.window_frame,
                null_treatment: wf.null_treatment,
            }))
        }
        Expr::InList(il) => {
            let expr = rewrite_table_scans_in_expr(
                *il.expr,
                known_rewrites,
                subquery_uses_partial_path,
                subquery_table_scans,
            )?;
            let list = il
                .list
                .into_iter()
                .map(|e| {
                    rewrite_table_scans_in_expr(
                        e,
                        known_rewrites,
                        subquery_uses_partial_path,
                        subquery_table_scans,
                    )
                })
                .collect::<Result<Vec<Expr>>>()?;
            Ok(Expr::InList(InList::new(Box::new(expr), list, il.negated)))
        }
        Expr::Exists(exists) => {
            let subquery_plan = if subquery_table_scans.is_some() || !subquery_uses_partial_path {
                rewrite_table_scans(
                    &exists.subquery.subquery,
                    known_rewrites,
                    subquery_uses_partial_path,
                    subquery_table_scans,
                )?
            } else {
                let mut scans = Some(HashSet::new());
                rewrite_table_scans(
                    &exists.subquery.subquery,
                    known_rewrites,
                    subquery_uses_partial_path,
                    &mut scans,
                )?
            };

            let outer_ref_columns = exists
                .subquery
                .outer_ref_columns
                .into_iter()
                .map(|e| {
                    rewrite_table_scans_in_expr(
                        e,
                        known_rewrites,
                        subquery_uses_partial_path,
                        subquery_table_scans,
                    )
                })
                .collect::<Result<Vec<Expr>>>()?;
            let subquery = Subquery {
                subquery: Arc::new(subquery_plan),
                outer_ref_columns,
            };
            Ok(Expr::Exists(Exists::new(subquery, exists.negated)))
        }
        Expr::InSubquery(is) => {
            let expr = rewrite_table_scans_in_expr(
                *is.expr,
                known_rewrites,
                subquery_uses_partial_path,
                subquery_table_scans,
            )?;
            let subquery_plan = if subquery_table_scans.is_some() || !subquery_uses_partial_path {
                rewrite_table_scans(
                    &is.subquery.subquery,
                    known_rewrites,
                    subquery_uses_partial_path,
                    subquery_table_scans,
                )?
            } else {
                let mut scans = Some(HashSet::new());
                rewrite_table_scans(
                    &is.subquery.subquery,
                    known_rewrites,
                    subquery_uses_partial_path,
                    &mut scans,
                )?
            };
            let outer_ref_columns = is
                .subquery
                .outer_ref_columns
                .into_iter()
                .map(|e| {
                    rewrite_table_scans_in_expr(
                        e,
                        known_rewrites,
                        subquery_uses_partial_path,
                        subquery_table_scans,
                    )
                })
                .collect::<Result<Vec<Expr>>>()?;
            let subquery = Subquery {
                subquery: Arc::new(subquery_plan),
                outer_ref_columns,
            };
            Ok(Expr::InSubquery(InSubquery::new(
                Box::new(expr),
                subquery,
                is.negated,
            )))
        }
        Expr::Wildcard { qualifier, options } => {
            if let Some(rewrite) = qualifier.as_ref().and_then(|q| known_rewrites.get(q)) {
                Ok(Expr::Wildcard {
                    qualifier: Some(rewrite.clone()),
                    options,
                })
            } else {
                Ok(Expr::Wildcard { qualifier, options })
            }
        }
        Expr::GroupingSet(gs) => match gs {
            GroupingSet::Rollup(exprs) => {
                let exprs = exprs
                    .into_iter()
                    .map(|e| {
                        rewrite_table_scans_in_expr(
                            e,
                            known_rewrites,
                            subquery_uses_partial_path,
                            subquery_table_scans,
                        )
                    })
                    .collect::<Result<Vec<Expr>>>()?;
                Ok(Expr::GroupingSet(GroupingSet::Rollup(exprs)))
            }
            GroupingSet::Cube(exprs) => {
                let exprs = exprs
                    .into_iter()
                    .map(|e| {
                        rewrite_table_scans_in_expr(
                            e,
                            known_rewrites,
                            subquery_uses_partial_path,
                            subquery_table_scans,
                        )
                    })
                    .collect::<Result<Vec<Expr>>>()?;
                Ok(Expr::GroupingSet(GroupingSet::Cube(exprs)))
            }
            GroupingSet::GroupingSets(vec_exprs) => {
                let vec_exprs = vec_exprs
                    .into_iter()
                    .map(|exprs| {
                        exprs
                            .into_iter()
                            .map(|e| {
                                rewrite_table_scans_in_expr(
                                    e,
                                    known_rewrites,
                                    subquery_uses_partial_path,
                                    subquery_table_scans,
                                )
                            })
                            .collect::<Result<Vec<Expr>>>()
                    })
                    .collect::<Result<Vec<Vec<Expr>>>>()?;
                Ok(Expr::GroupingSet(GroupingSet::GroupingSets(vec_exprs)))
            }
        },
        Expr::OuterReferenceColumn(dt, col) => {
            if let Some(rewrite) = col.relation.as_ref().and_then(|r| known_rewrites.get(r)) {
                Ok(Expr::OuterReferenceColumn(
                    dt,
                    Column::new(Some(rewrite.clone()), &col.name),
                ))
            } else {
                Ok(Expr::OuterReferenceColumn(dt, col))
            }
        }
        Expr::Unnest(unnest) => {
            let expr = rewrite_table_scans_in_expr(
                *unnest.expr,
                known_rewrites,
                subquery_uses_partial_path,
                subquery_table_scans,
            )?;
            Ok(Expr::Unnest(Unnest::new(expr)))
        }
        Expr::ScalarVariable(_, _) | Expr::Literal(_) | Expr::Placeholder(_) => Ok(expr),
    }
}

>>>>>>> d0eeb2df
struct SQLFederationPlanner {
    executor: Arc<dyn SQLExecutor>,
}

impl SQLFederationPlanner {
    pub fn new(executor: Arc<dyn SQLExecutor>) -> Self {
        Self { executor }
    }
}

#[async_trait]
impl FederationPlanner for SQLFederationPlanner {
    async fn plan_federation(
        &self,
        node: &FederatedPlanNode,
        _session_state: &SessionState,
    ) -> Result<Arc<dyn ExecutionPlan>> {
        let schema = Arc::new(node.plan().schema().as_arrow().clone());
        let input = Arc::new(VirtualExecutionPlan::new(
            node.plan().clone(),
            Arc::clone(&self.executor),
        ));
        let schema_cast_exec = schema_cast::SchemaCastScanExec::new(input, schema);
        Ok(Arc::new(schema_cast_exec))
    }
}

#[derive(Debug, Clone)]
struct VirtualExecutionPlan {
    plan: LogicalPlan,
    executor: Arc<dyn SQLExecutor>,
    props: PlanProperties,
}

impl VirtualExecutionPlan {
    pub fn new(plan: LogicalPlan, executor: Arc<dyn SQLExecutor>) -> Self {
        let schema: Schema = plan.schema().as_ref().into();
        let props = PlanProperties::new(
            EquivalenceProperties::new(Arc::new(schema)),
            Partitioning::UnknownPartitioning(1),
            ExecutionMode::Bounded,
        );
        Self {
            plan,
            executor,
            props,
        }
    }

    fn schema(&self) -> SchemaRef {
        let df_schema = self.plan.schema().as_ref();
        Arc::new(Schema::from(df_schema))
    }

    fn sql(&self) -> Result<String> {
        // Find all table scans, recover the SQLTableSource, find the remote table name and replace the name of the TableScan table.
        let mut known_rewrites = HashMap::new();
<<<<<<< HEAD
        let mut ast = Unparser::new(self.executor.dialect().as_ref()).plan_to_sql(
            &rewrite::plan::rewrite_table_scans(&self.plan, &mut known_rewrites)?,
        )?;

        // If there are any MultiPartTableReference, rewrite the AST to use the original table names.
        let multi_table_reference_rewrites = known_rewrites
            .into_iter()
            .filter_map(|(table_ref, rewrite)| match rewrite {
                MultiPartTableReference::Multi(rewrite) => Some((table_ref, rewrite)),
                _ => None,
            })
            .collect::<HashMap<TableReference, MultiTableReference>>();
        if !multi_table_reference_rewrites.is_empty() {
            rewrite::ast::rewrite_multi_part_statement(&mut ast, &multi_table_reference_rewrites);
        }
=======
        let subquery_uses_partial_path = self.executor.subquery_use_partial_path();
        let rewritten_plan = rewrite_table_scans(
            &self.plan,
            &mut known_rewrites,
            subquery_uses_partial_path,
            &mut None,
        )?;
        let mut ast =
            Unparser::new(self.executor.dialect().as_ref()).plan_to_sql(&rewritten_plan)?;
>>>>>>> d0eeb2df

        if let Some(analyzer) = self.executor.ast_analyzer() {
            ast = analyzer(ast)?;
        }

        Ok(format!("{ast}"))
    }
}

impl DisplayAs for VirtualExecutionPlan {
    fn fmt_as(&self, _t: DisplayFormatType, f: &mut fmt::Formatter) -> std::fmt::Result {
        write!(f, "VirtualExecutionPlan")?;
        let Ok(ast) = plan_to_sql(&self.plan) else {
            return Ok(());
        };
        write!(f, " name={}", self.executor.name())?;
        if let Some(ctx) = self.executor.compute_context() {
            write!(f, " compute_context={ctx}")?;
        };

        write!(f, " sql={ast}")?;
        if let Ok(query) = self.sql() {
            write!(f, " rewritten_sql={query}")?;
        };

        Ok(())
    }
}

impl ExecutionPlan for VirtualExecutionPlan {
    fn name(&self) -> &str {
        "VirtualExecutionPlan"
    }

    fn as_any(&self) -> &dyn Any {
        self
    }

    fn schema(&self) -> SchemaRef {
        self.schema()
    }

    fn children(&self) -> Vec<&Arc<dyn ExecutionPlan>> {
        vec![]
    }

    fn with_new_children(
        self: Arc<Self>,
        _: Vec<Arc<dyn ExecutionPlan>>,
    ) -> Result<Arc<dyn ExecutionPlan>> {
        Ok(self)
    }

    fn execute(
        &self,
        _partition: usize,
        _context: Arc<TaskContext>,
    ) -> Result<SendableRecordBatchStream> {
        self.executor.execute(self.sql()?.as_str(), self.schema())
    }

    fn properties(&self) -> &PlanProperties {
        &self.props
    }
<<<<<<< HEAD
=======
}

#[cfg(test)]
mod tests {
    use datafusion::{
        arrow::datatypes::{DataType, Field},
        catalog::SchemaProvider,
        catalog_common::MemorySchemaProvider,
        common::Column,
        datasource::{DefaultTableSource, TableProvider},
        error::DataFusionError,
        execution::context::SessionContext,
        logical_expr::LogicalPlanBuilder,
        sql::{unparser::dialect::DefaultDialect, unparser::dialect::Dialect},
    };
    use datafusion_federation::FederatedTableProviderAdaptor;

    use super::*;

    struct TestSQLExecutor {}

    #[async_trait]
    impl SQLExecutor for TestSQLExecutor {
        fn name(&self) -> &str {
            "test_sql_table_source"
        }

        fn compute_context(&self) -> Option<String> {
            None
        }

        fn dialect(&self) -> Arc<dyn Dialect> {
            Arc::new(DefaultDialect {})
        }

        fn execute(&self, _query: &str, _schema: SchemaRef) -> Result<SendableRecordBatchStream> {
            Err(DataFusionError::NotImplemented(
                "execute not implemented".to_string(),
            ))
        }

        async fn table_names(&self) -> Result<Vec<String>> {
            Err(DataFusionError::NotImplemented(
                "table inference not implemented".to_string(),
            ))
        }

        async fn get_table_schema(&self, _table_name: &str) -> Result<SchemaRef> {
            Err(DataFusionError::NotImplemented(
                "table inference not implemented".to_string(),
            ))
        }
    }

    fn get_test_table_provider() -> Arc<dyn TableProvider> {
        let sql_federation_provider =
            Arc::new(SQLFederationProvider::new(Arc::new(TestSQLExecutor {})));

        let schema = Arc::new(Schema::new(vec![
            Field::new("a", DataType::Int64, false),
            Field::new("b", DataType::Utf8, false),
            Field::new("c", DataType::Date32, false),
            Field::new(
                "d",
                DataType::List(Arc::new(Field::new("item", DataType::Int64, true))),
                false,
            ),
        ]));
        let table_source = Arc::new(
            SQLTableSource::new_with_schema(
                sql_federation_provider,
                "remote_table".to_string(),
                schema,
            )
            .expect("to have a valid SQLTableSource"),
        );
        Arc::new(FederatedTableProviderAdaptor::new(table_source))
    }

    fn get_test_table_provider_with_full_path() -> Arc<dyn TableProvider> {
        let sql_federation_provider =
            Arc::new(SQLFederationProvider::new(Arc::new(TestSQLExecutor {})));

        let schema = Arc::new(Schema::new(vec![
            Field::new("a", DataType::Int64, false),
            Field::new("b", DataType::Utf8, false),
            Field::new("c", DataType::Date32, false),
            Field::new(
                "d",
                DataType::List(Arc::new(Field::new("item", DataType::Int64, true))),
                false,
            ),
        ]));
        let table_source = Arc::new(
            SQLTableSource::new_with_schema(
                sql_federation_provider,
                "remote_db.remote_schema.remote_table".to_string(),
                schema,
            )
            .expect("to have a valid SQLTableSource"),
        );
        Arc::new(FederatedTableProviderAdaptor::new(table_source))
    }

    fn get_test_table_source() -> Arc<DefaultTableSource> {
        Arc::new(DefaultTableSource::new(get_test_table_provider()))
    }

    fn get_test_df_context() -> SessionContext {
        let ctx = SessionContext::new();
        let catalog = ctx
            .catalog("datafusion")
            .expect("default catalog is datafusion");
        let foo_schema = Arc::new(MemorySchemaProvider::new()) as Arc<dyn SchemaProvider>;
        catalog
            .register_schema("foo", Arc::clone(&foo_schema))
            .expect("to register schema");
        foo_schema
            .register_table("df_table".to_string(), get_test_table_provider())
            .expect("to register table");

        let public_schema = catalog
            .schema("public")
            .expect("public schema should exist");
        public_schema
            .register_table("app_table".to_string(), get_test_table_provider())
            .expect("to register table");

        let public_schema = catalog
            .schema("public")
            .expect("public schema should exist");
        public_schema
            .register_table("bar".to_string(), get_test_table_provider_with_full_path())
            .expect("to register table");

        ctx
    }

    #[test]
    fn test_rewrite_table_scans_basic() -> Result<()> {
        let default_table_source = get_test_table_source();
        let plan =
            LogicalPlanBuilder::scan("foo.df_table", default_table_source, None)?.project(vec![
                Expr::Column(Column::from_qualified_name("foo.df_table.a")),
                Expr::Column(Column::from_qualified_name("foo.df_table.b")),
                Expr::Column(Column::from_qualified_name("foo.df_table.c")),
            ])?;

        let mut known_rewrites = HashMap::new();
        let rewritten_plan =
            rewrite_table_scans(&plan.build()?, &mut known_rewrites, false, &mut None)?;

        println!("rewritten_plan: \n{:#?}", rewritten_plan);

        let unparsed_sql = plan_to_sql(&rewritten_plan)?;

        println!("unparsed_sql: \n{unparsed_sql}");

        assert_eq!(
            format!("{unparsed_sql}"),
            r#"SELECT remote_table.a, remote_table.b, remote_table.c FROM remote_table"#
        );

        Ok(())
    }

    fn init_tracing() {
        let subscriber = tracing_subscriber::FmtSubscriber::builder()
            .with_env_filter("debug")
            .with_ansi(true)
            .finish();
        let _ = tracing::subscriber::set_global_default(subscriber);
    }

    #[tokio::test]
    async fn test_rewrite_table_scans_agg() -> Result<()> {
        init_tracing();
        let ctx = get_test_df_context();

        let agg_tests = vec![
            (
                "SELECT MAX(a) FROM foo.df_table",
                r#"SELECT max(remote_table.a) FROM remote_table"#,
            ),
            (
                "SELECT foo.df_table.a FROM foo.df_table",
                r#"SELECT remote_table.a FROM remote_table"#,
            ),
            (
                "SELECT MIN(a) FROM foo.df_table",
                r#"SELECT min(remote_table.a) FROM remote_table"#,
            ),
            (
                "SELECT AVG(a) FROM foo.df_table",
                r#"SELECT avg(remote_table.a) FROM remote_table"#,
            ),
            (
                "SELECT SUM(a) FROM foo.df_table",
                r#"SELECT sum(remote_table.a) FROM remote_table"#,
            ),
            (
                "SELECT COUNT(a) FROM foo.df_table",
                r#"SELECT count(remote_table.a) FROM remote_table"#,
            ),
            (
                "SELECT COUNT(a) as cnt FROM foo.df_table",
                r#"SELECT count(remote_table.a) AS cnt FROM remote_table"#,
            ),
            (
                "SELECT COUNT(a) as cnt FROM foo.df_table",
                r#"SELECT count(remote_table.a) AS cnt FROM remote_table"#,
            ),
            (
                "SELECT app_table from (SELECT a as app_table FROM app_table) b",
                r#"SELECT b.app_table FROM (SELECT remote_table.a AS app_table FROM remote_table) AS b"#,
            ),
            (
                "SELECT MAX(app_table) from (SELECT a as app_table FROM app_table) b",
                r#"SELECT max(b.app_table) FROM (SELECT remote_table.a AS app_table FROM remote_table) AS b"#,
            ),
            // multiple occurrences of the same table in single aggregation expression
            (
                "SELECT COUNT(CASE WHEN a > 0 THEN a ELSE 0 END) FROM app_table",
                r#"SELECT count(CASE WHEN (remote_table.a > 0) THEN remote_table.a ELSE 0 END) FROM remote_table"#,
            ),
            // different tables in single aggregation expression
            (
                "SELECT COUNT(CASE WHEN appt.a > 0 THEN appt.a ELSE dft.a END) FROM app_table as appt, foo.df_table as dft",
                "SELECT count(CASE WHEN (appt.a > 0) THEN appt.a ELSE dft.a END) FROM remote_table AS appt JOIN remote_table AS dft"
            ),
        ];

        for test in agg_tests {
            test_sql(&ctx, test.0, test.1, false).await?;
        }

        Ok(())
    }

    #[tokio::test]
    async fn test_rewrite_table_scans_alias() -> Result<()> {
        init_tracing();
        let ctx = get_test_df_context();

        let tests = vec![
            (
                "SELECT COUNT(app_table_a) FROM (SELECT a as app_table_a FROM app_table)",
                r#"SELECT count(app_table_a) FROM (SELECT remote_table.a AS app_table_a FROM remote_table)"#,
            ),
            (
                "SELECT app_table_a FROM (SELECT a as app_table_a FROM app_table)",
                r#"SELECT app_table_a FROM (SELECT remote_table.a AS app_table_a FROM remote_table)"#,
            ),
            (
                "SELECT aapp_table FROM (SELECT a as aapp_table FROM app_table)",
                r#"SELECT aapp_table FROM (SELECT remote_table.a AS aapp_table FROM remote_table)"#,
            ),
        ];

        for test in tests {
            test_sql(&ctx, test.0, test.1, false).await?;
        }

        Ok(())
    }

    #[tokio::test]
    async fn test_rewrite_table_scans_unnest() -> Result<()> {
        init_tracing();
        let ctx = get_test_df_context();

        let tests = vec![
            (
                "SELECT UNNEST([1, 2, 2, 5, NULL]), b, c from app_table where a > 10 order by b limit 10;",
                r#"SELECT UNNEST(make_array(1, 2, 2, 5, NULL)) AS "UNNEST(make_array(Int64(1),Int64(2),Int64(2),Int64(5),NULL))", remote_table.b, remote_table.c FROM remote_table WHERE (remote_table.a > 10) ORDER BY remote_table.b ASC NULLS LAST LIMIT 10"#,
            ),
            (
                "SELECT UNNEST(app_table.d), b, c from app_table where a > 10 order by b limit 10;",
                r#"SELECT UNNEST(remote_table.d) AS "UNNEST(app_table.d)", remote_table.b, remote_table.c FROM remote_table WHERE (remote_table.a > 10) ORDER BY remote_table.b ASC NULLS LAST LIMIT 10"#,
            ),
            (
                "SELECT sum(b.x) AS total FROM (SELECT UNNEST(d) AS x from app_table where a > 0) AS b;",
                r#"SELECT sum(b.x) AS total FROM (SELECT UNNEST(remote_table.d) AS x FROM remote_table WHERE (remote_table.a > 0)) AS b"#,
            ),
        ];

        for test in tests {
            test_sql(&ctx, test.0, test.1, false).await?;
        }

        Ok(())
    }

    #[tokio::test]
    async fn test_subquery_requires_partial_path() -> Result<()> {
        init_tracing();
        let ctx = get_test_df_context();

        let tests = vec![
            (
                "SELECT a FROM bar where a IN (SELECT a FROM bar)",
                r#"SELECT remote_db.remote_schema.remote_table.a FROM remote_db.remote_schema.remote_table WHERE remote_db.remote_schema.remote_table.a IN (SELECT a FROM remote_db.remote_schema.remote_table)"#,
                true,
            ),
            (
                "SELECT a FROM bar where a IN (SELECT a FROM bar)",
                r#"SELECT remote_db.remote_schema.remote_table.a FROM remote_db.remote_schema.remote_table WHERE remote_db.remote_schema.remote_table.a IN (SELECT remote_db.remote_schema.remote_table.a FROM remote_db.remote_schema.remote_table)"#,
                false,
            ),
        ];

        for test in tests {
            test_sql(&ctx, test.0, test.1, test.2).await?;
        }

        Ok(())
    }

    #[tokio::test]
    async fn test_rewrite_same_column_table_name() -> Result<()> {
        init_tracing();
        let ctx = get_test_df_context();

        let tests = vec![(
            "SELECT app_table FROM (SELECT a app_table from app_table limit 100);",
            r#"SELECT app_table FROM (SELECT remote_table.a AS app_table FROM remote_table LIMIT 100)"#,
        )];

        for test in tests {
            test_sql(&ctx, test.0, test.1, false).await?;
        }

        Ok(())
    }

    async fn test_sql(
        ctx: &SessionContext,
        sql_query: &str,
        expected_sql: &str,
        subquery_uses_partial_path: bool,
    ) -> Result<(), datafusion::error::DataFusionError> {
        let data_frame = ctx.sql(sql_query).await?;

        println!("before optimization: \n{:#?}", data_frame.logical_plan());

        let mut known_rewrites = HashMap::new();
        let rewritten_plan = rewrite_table_scans(
            data_frame.logical_plan(),
            &mut known_rewrites,
            subquery_uses_partial_path,
            &mut None,
        )?;

        println!("rewritten_plan: \n{:#?}", rewritten_plan);

        let unparsed_sql = plan_to_sql(&rewritten_plan)?;

        println!("unparsed_sql: \n{unparsed_sql}");

        assert_eq!(
            format!("{unparsed_sql}"),
            expected_sql,
            "SQL under test: {}",
            sql_query
        );

        Ok(())
    }

    #[tokio::test]
    async fn test_rewrite_table_scans_limit_offset() -> Result<()> {
        init_tracing();
        let ctx = get_test_df_context();

        let tests = vec![
            // Basic LIMIT
            (
                "SELECT a FROM foo.df_table LIMIT 5",
                r#"SELECT remote_table.a FROM remote_table LIMIT 5"#,
            ),
            // Basic OFFSET
            (
                "SELECT a FROM foo.df_table OFFSET 5",
                r#"SELECT remote_table.a FROM remote_table OFFSET 5"#,
            ),
            // OFFSET after LIMIT
            (
                "SELECT a FROM foo.df_table LIMIT 10 OFFSET 5",
                r#"SELECT remote_table.a FROM remote_table LIMIT 10 OFFSET 5"#,
            ),
            // LIMIT after OFFSET
            (
                "SELECT a FROM foo.df_table OFFSET 5 LIMIT 10",
                r#"SELECT remote_table.a FROM remote_table LIMIT 10 OFFSET 5"#,
            ),
            // Zero OFFSET
            (
                "SELECT a FROM foo.df_table OFFSET 0",
                r#"SELECT remote_table.a FROM remote_table OFFSET 0"#,
            ),
            // Zero LIMIT
            (
                "SELECT a FROM foo.df_table LIMIT 0",
                r#"SELECT remote_table.a FROM remote_table LIMIT 0"#,
            ),
            // Zero LIMIT and OFFSET
            (
                "SELECT a FROM foo.df_table LIMIT 0 OFFSET 0",
                r#"SELECT remote_table.a FROM remote_table LIMIT 0 OFFSET 0"#,
            ),
        ];

        for test in tests {
            test_sql(&ctx, test.0, test.1, false).await?;
        }

        Ok(())
    }
>>>>>>> d0eeb2df
}<|MERGE_RESOLUTION|>--- conflicted
+++ resolved
@@ -1,10 +1,5 @@
 use core::fmt;
-use std::{
-    any::Any,
-    collections::{HashMap, HashSet},
-    sync::Arc,
-    vec,
-};
+use std::{any::Any, collections::HashMap, sync::Arc, vec};
 
 use async_trait::async_trait;
 use datafusion::{
@@ -12,19 +7,7 @@
     config::ConfigOptions,
     error::Result,
     execution::{context::SessionState, TaskContext},
-<<<<<<< HEAD
     logical_expr::{Extension, LogicalPlan},
-=======
-    logical_expr::{
-        self,
-        expr::{
-            AggregateFunction, Alias, Exists, InList, InSubquery, ScalarFunction, Sort, Unnest,
-            WindowFunction,
-        },
-        Between, BinaryExpr, Case, Cast, Expr, Extension, GroupingSet, Like, Limit, LogicalPlan,
-        LogicalPlanBuilder, Projection, Subquery, TryCast,
-    },
->>>>>>> d0eeb2df
     optimizer::analyzer::{Analyzer, AnalyzerRule},
     physical_expr::EquivalenceProperties,
     physical_plan::{
@@ -114,997 +97,6 @@
     }
 }
 
-<<<<<<< HEAD
-=======
-/// Rewrite table scans to use the original federated table name.
-fn rewrite_table_scans(
-    plan: &LogicalPlan,
-    known_rewrites: &mut HashMap<TableReference, TableReference>,
-    subquery_uses_partial_path: bool,
-    subquery_table_scans: &mut Option<HashSet<TableReference>>,
-) -> Result<LogicalPlan> {
-    if plan.inputs().is_empty() {
-        if let LogicalPlan::TableScan(table_scan) = plan {
-            let original_table_name = table_scan.table_name.clone();
-            let mut new_table_scan = table_scan.clone();
-
-            let Some(federated_source) = get_table_source(&table_scan.source)? else {
-                // Not a federated source
-                return Ok(plan.clone());
-            };
-
-            match federated_source.as_any().downcast_ref::<SQLTableSource>() {
-                Some(sql_table_source) => {
-                    let remote_table_name = TableReference::from(sql_table_source.table_name());
-                    known_rewrites.insert(original_table_name.clone(), remote_table_name.clone());
-
-                    if let Some(s) = subquery_table_scans {
-                        s.insert(original_table_name);
-                    }
-
-                    // Rewrite the schema of this node to have the remote table as the qualifier.
-                    let new_schema = (*new_table_scan.projected_schema)
-                        .clone()
-                        .replace_qualifier(remote_table_name.clone());
-                    new_table_scan.projected_schema = Arc::new(new_schema);
-                    new_table_scan.table_name = remote_table_name;
-                }
-                None => {
-                    // Not a SQLTableSource (is this possible?)
-                    return Ok(plan.clone());
-                }
-            }
-
-            return Ok(LogicalPlan::TableScan(new_table_scan));
-        } else {
-            return Ok(plan.clone());
-        }
-    }
-
-    let rewritten_inputs = plan
-        .inputs()
-        .into_iter()
-        .map(|i| {
-            rewrite_table_scans(
-                i,
-                known_rewrites,
-                subquery_uses_partial_path,
-                subquery_table_scans,
-            )
-        })
-        .collect::<Result<Vec<_>>>()?;
-
-    match plan {
-        LogicalPlan::Unnest(unnest) => {
-            // The Union plan cannot be constructed from rewritten expressions. It requires specialized logic to handle
-            // the renaming in UNNEST columns and the corresponding column aliases in the underlying projection plan.
-            rewrite_unnest_plan(
-                unnest,
-                rewritten_inputs,
-                known_rewrites,
-                subquery_uses_partial_path,
-                subquery_table_scans,
-            )
-        }
-        LogicalPlan::Limit(limit) => {
-            let rewritten_skip = limit
-                .skip
-                .as_ref()
-                .map(|skip| {
-                    rewrite_table_scans_in_expr(
-                        *skip.clone(),
-                        known_rewrites,
-                        subquery_uses_partial_path,
-                        subquery_table_scans,
-                    )
-                    .map(Box::new)
-                })
-                .transpose()?;
-
-            let rewritten_fetch = limit
-                .fetch
-                .as_ref()
-                .map(|fetch| {
-                    rewrite_table_scans_in_expr(
-                        *fetch.clone(),
-                        known_rewrites,
-                        subquery_uses_partial_path,
-                        subquery_table_scans,
-                    )
-                    .map(Box::new)
-                })
-                .transpose()?;
-
-            // explicitly set fetch and skip
-            let new_plan = LogicalPlan::Limit(Limit {
-                skip: rewritten_skip,
-                fetch: rewritten_fetch,
-                input: Arc::new(rewritten_inputs[0].clone()),
-            });
-            Ok(new_plan)
-        }
-
-        _ => {
-            let mut new_expressions = vec![];
-            for expression in plan.expressions() {
-                let new_expr = rewrite_table_scans_in_expr(
-                    expression.clone(),
-                    known_rewrites,
-                    subquery_uses_partial_path,
-                    subquery_table_scans,
-                )?;
-                new_expressions.push(new_expr);
-            }
-            let new_plan = plan.with_new_exprs(new_expressions, rewritten_inputs)?;
-            Ok(new_plan)
-        }
-    }
-}
-
-/// Rewrite an unnest plan to use the original federated table name.
-/// In a standard unnest plan, column names are typically referenced in projection columns by wrapping them
-/// in aliases such as "UNNEST(table_name.column_name)". `rewrite_table_scans_in_expr` does not handle alias
-/// rewriting so we manually collect the rewritten unnest column names/aliases and update the projection
-/// plan to ensure that the aliases reflect the new names.
-fn rewrite_unnest_plan(
-    unnest: &logical_expr::Unnest,
-    mut rewritten_inputs: Vec<LogicalPlan>,
-    known_rewrites: &mut HashMap<TableReference, TableReference>,
-    subquery_uses_partial_path: bool,
-    subquery_table_scans: &mut Option<HashSet<TableReference>>,
-) -> Result<LogicalPlan> {
-    // Unnest plan has a single input
-    let input = rewritten_inputs.remove(0);
-
-    let mut known_unnest_rewrites: HashMap<String, String> = HashMap::new();
-
-    // `exec_columns` represent columns to run UNNEST on: rewrite them and collect new names
-    let unnest_columns = unnest
-        .exec_columns
-        .iter()
-        .map(|c: &Column| {
-            match rewrite_table_scans_in_expr(
-                Expr::Column(c.clone()),
-                known_rewrites,
-                subquery_uses_partial_path,
-                subquery_table_scans,
-            )? {
-                Expr::Column(column) => {
-                    known_unnest_rewrites.insert(c.name.clone(), column.name.clone());
-                    Ok(column)
-                }
-                _ => Err(DataFusionError::Plan(
-                    "Rewritten column expression must be a column".to_string(),
-                )),
-            }
-        })
-        .collect::<Result<Vec<Column>>>()?;
-
-    let LogicalPlan::Projection(projection) = input else {
-        return Err(DataFusionError::Plan(
-            "The input to the unnest plan should be a projection plan".to_string(),
-        ));
-    };
-
-    // rewrite aliases in inner projection; columns were rewritten via `rewrite_table_scans_in_expr`
-    let new_expressions = projection
-        .expr
-        .into_iter()
-        .map(|expr| match expr {
-            Expr::Alias(alias) => {
-                let name = match known_unnest_rewrites.get(&alias.name) {
-                    Some(name) => name,
-                    None => &alias.name,
-                };
-                Ok(Expr::Alias(Alias::new(*alias.expr, alias.relation, name)))
-            }
-            _ => Ok(expr),
-        })
-        .collect::<Result<Vec<_>>>()?;
-
-    let updated_unnest_inner_projection =
-        Projection::try_new(new_expressions, Arc::clone(&projection.input))?;
-
-    let unnest_options =
-        rewrite_unnest_options(&unnest.options, known_rewrites, subquery_table_scans);
-
-    // reconstruct the unnest plan with updated projection and rewritten column names
-    let new_plan =
-        LogicalPlanBuilder::new(LogicalPlan::Projection(updated_unnest_inner_projection))
-            .unnest_columns_with_options(unnest_columns, unnest_options)?
-            .build()?;
-
-    Ok(new_plan)
-}
-
-/// Rewrites columns names in the unnest options to use the original federated table name:
-/// "unnest_placeholder(foo.df_table.a,depth=1)"" -> "unnest_placeholder(remote_table.a,depth=1)""
-fn rewrite_unnest_options(
-    options: &UnnestOptions,
-    known_rewrites: &HashMap<TableReference, TableReference>,
-    subquery_table_scans: &mut Option<HashSet<TableReference>>,
-) -> UnnestOptions {
-    let mut new_options = options.clone();
-    new_options
-        .recursions
-        .iter_mut()
-        .for_each(|x: &mut RecursionUnnestOption| {
-            if let Some(new_name) =
-                rewrite_column_name(&x.input_column.name, known_rewrites, subquery_table_scans)
-            {
-                x.input_column.name = new_name;
-            }
-
-            if let Some(new_name) =
-                rewrite_column_name(&x.output_column.name, known_rewrites, subquery_table_scans)
-            {
-                x.output_column.name = new_name;
-            }
-        });
-    new_options
-}
-
-/// Checks if any of the rewrites match any substring in col_name, and replace that part of the string if so.
-/// This handles cases like "MAX(foo.df_table.a)" -> "MAX(remote_table.a)"
-/// Returns the rewritten name if any rewrite was applied, otherwise None.
-fn rewrite_column_name(
-    col_name: &str,
-    known_rewrites: &HashMap<TableReference, TableReference>,
-    subquery_table_scans: &mut Option<HashSet<TableReference>>,
-) -> Option<String> {
-    let (new_col_name, was_rewritten) = known_rewrites.iter().fold(
-        (col_name.to_string(), false),
-        |(col_name, was_rewritten), (table_ref, rewrite)| {
-            let mut rewrite_string = rewrite.to_string();
-            if let Some(subquery_reference) = subquery_table_scans {
-                if subquery_reference.get(table_ref).is_some() {
-                    rewrite_string = get_partial_table_name(rewrite);
-                }
-            }
-            match rewrite_column_name_in_expr(&col_name, &table_ref.to_string(), &rewrite_string, 0)
-            {
-                Some(new_name) => (new_name, true),
-                None => (col_name, was_rewritten),
-            }
-        },
-    );
-
-    if was_rewritten {
-        Some(new_col_name)
-    } else {
-        None
-    }
-}
-
-fn get_partial_table_name(full_table_reference: &TableReference) -> String {
-    let full_table_path = full_table_reference.table().to_owned();
-    let path_parts: Vec<&str> = full_table_path.split('.').collect();
-    path_parts[path_parts.len() - 1].to_owned()
-}
-
-// The function replaces occurrences of table_ref_str in col_name with the new name defined by rewrite.
-// The name to rewrite should NOT be a substring of another name.
-// Supports multiple occurrences of table_ref_str in col_name.
-fn rewrite_column_name_in_expr(
-    col_name: &str,
-    table_ref_str: &str,
-    rewrite: &str,
-    start_pos: usize,
-) -> Option<String> {
-    if start_pos >= col_name.len() {
-        return None;
-    }
-
-    // Find the first occurrence of table_ref_str starting from start_pos
-    let idx = col_name[start_pos..].find(table_ref_str)?;
-
-    // Calculate the absolute index of the occurrence in string as the index above is relative to start_pos
-    let idx = start_pos + idx;
-
-    // Table name same as column name
-    // Shouldn't rewrite in this case
-    if idx == 0 && start_pos == 0 {
-        return None;
-    }
-
-    if idx > 0 {
-        // Check if the previous character is alphabetic, numeric, underscore or period, in which case we
-        // should not rewrite as it is a part of another name.
-        if let Some(prev_char) = col_name.chars().nth(idx - 1) {
-            if prev_char.is_alphabetic()
-                || prev_char.is_numeric()
-                || prev_char == '_'
-                || prev_char == '.'
-            {
-                return rewrite_column_name_in_expr(
-                    col_name,
-                    table_ref_str,
-                    rewrite,
-                    idx + table_ref_str.len(),
-                );
-            }
-        }
-    }
-
-    // Check if the next character is alphabetic, numeric or underscore, in which case we
-    // should not rewrite as it is a part of another name.
-    if let Some(next_char) = col_name.chars().nth(idx + table_ref_str.len()) {
-        if next_char.is_alphabetic() || next_char.is_numeric() || next_char == '_' {
-            return rewrite_column_name_in_expr(
-                col_name,
-                table_ref_str,
-                rewrite,
-                idx + table_ref_str.len(),
-            );
-        }
-    }
-
-    // Found full match, replace table_ref_str occurrence with rewrite
-    let rewritten_name = format!(
-        "{}{}{}",
-        &col_name[..idx],
-        rewrite,
-        &col_name[idx + table_ref_str.len()..]
-    );
-
-    // Check if the rewritten name contains more occurrence of table_ref_str, and rewrite them as well
-    // This is done by providing the updated start_pos for search
-    match rewrite_column_name_in_expr(&rewritten_name, table_ref_str, rewrite, idx + rewrite.len())
-    {
-        Some(new_name) => Some(new_name), // more occurrences found
-        None => Some(rewritten_name),     // no more occurrences/changes
-    }
-}
-
-fn rewrite_table_scans_in_expr(
-    expr: Expr,
-    known_rewrites: &mut HashMap<TableReference, TableReference>,
-    subquery_uses_partial_path: bool,
-    subquery_table_scans: &mut Option<HashSet<TableReference>>,
-) -> Result<Expr> {
-    match expr {
-        Expr::ScalarSubquery(subquery) => {
-            let new_subquery = if subquery_table_scans.is_some() || !subquery_uses_partial_path {
-                rewrite_table_scans(
-                    &subquery.subquery,
-                    known_rewrites,
-                    subquery_uses_partial_path,
-                    subquery_table_scans,
-                )?
-            } else {
-                let mut scans = Some(HashSet::new());
-                rewrite_table_scans(
-                    &subquery.subquery,
-                    known_rewrites,
-                    subquery_uses_partial_path,
-                    &mut scans,
-                )?
-            };
-            let outer_ref_columns = subquery
-                .outer_ref_columns
-                .into_iter()
-                .map(|e| {
-                    rewrite_table_scans_in_expr(
-                        e,
-                        known_rewrites,
-                        subquery_uses_partial_path,
-                        subquery_table_scans,
-                    )
-                })
-                .collect::<Result<Vec<Expr>>>()?;
-            Ok(Expr::ScalarSubquery(Subquery {
-                subquery: Arc::new(new_subquery),
-                outer_ref_columns,
-            }))
-        }
-        Expr::BinaryExpr(binary_expr) => {
-            let left = rewrite_table_scans_in_expr(
-                *binary_expr.left,
-                known_rewrites,
-                subquery_uses_partial_path,
-                subquery_table_scans,
-            )?;
-            let right = rewrite_table_scans_in_expr(
-                *binary_expr.right,
-                known_rewrites,
-                subquery_uses_partial_path,
-                subquery_table_scans,
-            )?;
-            Ok(Expr::BinaryExpr(BinaryExpr::new(
-                Box::new(left),
-                binary_expr.op,
-                Box::new(right),
-            )))
-        }
-        Expr::Column(mut col) => {
-            if let Some(rewrite) = col.relation.as_ref().and_then(|r| known_rewrites.get(r)) {
-                if let Some(subquery_reference) = subquery_table_scans {
-                    if col
-                        .relation
-                        .as_ref()
-                        .and_then(|r| subquery_reference.get(r))
-                        .is_some()
-                    {
-                        // Use the partial table path from source for rewrite
-                        // e.g. If the fully qualified name is foo_db.foo_schema.foo
-                        // Use foo as partial path
-                        let partial_path = get_partial_table_name(rewrite);
-                        let partial_table_reference = TableReference::from(partial_path);
-
-                        return Ok(Expr::Column(Column::new(
-                            Some(partial_table_reference),
-                            &col.name,
-                        )));
-                    }
-                }
-                Ok(Expr::Column(Column::new(Some(rewrite.clone()), &col.name)))
-            } else {
-                // This prevent over-eager rewrite and only pass the column into below rewritten
-                // rule like MAX(...)
-                if col.relation.is_some() {
-                    return Ok(Expr::Column(col));
-                }
-
-                // Check if any of the rewrites match any substring in col.name, and replace that part of the string if so.
-                // This will handles cases like "MAX(foo.df_table.a)" -> "MAX(remote_table.a)"
-                if let Some(new_name) =
-                    rewrite_column_name(&col.name, known_rewrites, subquery_table_scans)
-                {
-                    Ok(Expr::Column(Column::new(col.relation.take(), new_name)))
-                } else {
-                    Ok(Expr::Column(col))
-                }
-            }
-        }
-        Expr::Alias(alias) => {
-            let expr = rewrite_table_scans_in_expr(
-                *alias.expr,
-                known_rewrites,
-                subquery_uses_partial_path,
-                subquery_table_scans,
-            )?;
-            if let Some(relation) = &alias.relation {
-                if let Some(rewrite) = known_rewrites.get(relation) {
-                    return Ok(Expr::Alias(Alias::new(
-                        expr,
-                        Some(rewrite.clone()),
-                        alias.name,
-                    )));
-                }
-            }
-            Ok(Expr::Alias(Alias::new(expr, alias.relation, alias.name)))
-        }
-        Expr::Like(like) => {
-            let expr = rewrite_table_scans_in_expr(
-                *like.expr,
-                known_rewrites,
-                subquery_uses_partial_path,
-                subquery_table_scans,
-            )?;
-            let pattern = rewrite_table_scans_in_expr(
-                *like.pattern,
-                known_rewrites,
-                subquery_uses_partial_path,
-                subquery_table_scans,
-            )?;
-            Ok(Expr::Like(Like::new(
-                like.negated,
-                Box::new(expr),
-                Box::new(pattern),
-                like.escape_char,
-                like.case_insensitive,
-            )))
-        }
-        Expr::SimilarTo(similar_to) => {
-            let expr = rewrite_table_scans_in_expr(
-                *similar_to.expr,
-                known_rewrites,
-                subquery_uses_partial_path,
-                subquery_table_scans,
-            )?;
-            let pattern = rewrite_table_scans_in_expr(
-                *similar_to.pattern,
-                known_rewrites,
-                subquery_uses_partial_path,
-                subquery_table_scans,
-            )?;
-            Ok(Expr::SimilarTo(Like::new(
-                similar_to.negated,
-                Box::new(expr),
-                Box::new(pattern),
-                similar_to.escape_char,
-                similar_to.case_insensitive,
-            )))
-        }
-        Expr::Not(e) => {
-            let expr = rewrite_table_scans_in_expr(
-                *e,
-                known_rewrites,
-                subquery_uses_partial_path,
-                subquery_table_scans,
-            )?;
-            Ok(Expr::Not(Box::new(expr)))
-        }
-        Expr::IsNotNull(e) => {
-            let expr = rewrite_table_scans_in_expr(
-                *e,
-                known_rewrites,
-                subquery_uses_partial_path,
-                subquery_table_scans,
-            )?;
-            Ok(Expr::IsNotNull(Box::new(expr)))
-        }
-        Expr::IsNull(e) => {
-            let expr = rewrite_table_scans_in_expr(
-                *e,
-                known_rewrites,
-                subquery_uses_partial_path,
-                subquery_table_scans,
-            )?;
-            Ok(Expr::IsNull(Box::new(expr)))
-        }
-        Expr::IsTrue(e) => {
-            let expr = rewrite_table_scans_in_expr(
-                *e,
-                known_rewrites,
-                subquery_uses_partial_path,
-                subquery_table_scans,
-            )?;
-            Ok(Expr::IsTrue(Box::new(expr)))
-        }
-        Expr::IsFalse(e) => {
-            let expr = rewrite_table_scans_in_expr(
-                *e,
-                known_rewrites,
-                subquery_uses_partial_path,
-                subquery_table_scans,
-            )?;
-            Ok(Expr::IsFalse(Box::new(expr)))
-        }
-        Expr::IsUnknown(e) => {
-            let expr = rewrite_table_scans_in_expr(
-                *e,
-                known_rewrites,
-                subquery_uses_partial_path,
-                subquery_table_scans,
-            )?;
-            Ok(Expr::IsUnknown(Box::new(expr)))
-        }
-        Expr::IsNotTrue(e) => {
-            let expr = rewrite_table_scans_in_expr(
-                *e,
-                known_rewrites,
-                subquery_uses_partial_path,
-                subquery_table_scans,
-            )?;
-            Ok(Expr::IsNotTrue(Box::new(expr)))
-        }
-        Expr::IsNotFalse(e) => {
-            let expr = rewrite_table_scans_in_expr(
-                *e,
-                known_rewrites,
-                subquery_uses_partial_path,
-                subquery_table_scans,
-            )?;
-            Ok(Expr::IsNotFalse(Box::new(expr)))
-        }
-        Expr::IsNotUnknown(e) => {
-            let expr = rewrite_table_scans_in_expr(
-                *e,
-                known_rewrites,
-                subquery_uses_partial_path,
-                subquery_table_scans,
-            )?;
-            Ok(Expr::IsNotUnknown(Box::new(expr)))
-        }
-        Expr::Negative(e) => {
-            let expr = rewrite_table_scans_in_expr(
-                *e,
-                known_rewrites,
-                subquery_uses_partial_path,
-                subquery_table_scans,
-            )?;
-            Ok(Expr::Negative(Box::new(expr)))
-        }
-        Expr::Between(between) => {
-            let expr = rewrite_table_scans_in_expr(
-                *between.expr,
-                known_rewrites,
-                subquery_uses_partial_path,
-                subquery_table_scans,
-            )?;
-            let low = rewrite_table_scans_in_expr(
-                *between.low,
-                known_rewrites,
-                subquery_uses_partial_path,
-                subquery_table_scans,
-            )?;
-            let high = rewrite_table_scans_in_expr(
-                *between.high,
-                known_rewrites,
-                subquery_uses_partial_path,
-                subquery_table_scans,
-            )?;
-            Ok(Expr::Between(Between::new(
-                Box::new(expr),
-                between.negated,
-                Box::new(low),
-                Box::new(high),
-            )))
-        }
-        Expr::Case(case) => {
-            let expr = case
-                .expr
-                .map(|e| {
-                    rewrite_table_scans_in_expr(
-                        *e,
-                        known_rewrites,
-                        subquery_uses_partial_path,
-                        subquery_table_scans,
-                    )
-                })
-                .transpose()?
-                .map(Box::new);
-            let else_expr = case
-                .else_expr
-                .map(|e| {
-                    rewrite_table_scans_in_expr(
-                        *e,
-                        known_rewrites,
-                        subquery_uses_partial_path,
-                        subquery_table_scans,
-                    )
-                })
-                .transpose()?
-                .map(Box::new);
-            let when_expr = case
-                .when_then_expr
-                .into_iter()
-                .map(|(when, then)| {
-                    let when = rewrite_table_scans_in_expr(
-                        *when,
-                        known_rewrites,
-                        subquery_uses_partial_path,
-                        subquery_table_scans,
-                    );
-                    let then = rewrite_table_scans_in_expr(
-                        *then,
-                        known_rewrites,
-                        subquery_uses_partial_path,
-                        subquery_table_scans,
-                    );
-
-                    match (when, then) {
-                        (Ok(when), Ok(then)) => Ok((Box::new(when), Box::new(then))),
-                        (Err(e), _) | (_, Err(e)) => Err(e),
-                    }
-                })
-                .collect::<Result<Vec<(Box<Expr>, Box<Expr>)>>>()?;
-            Ok(Expr::Case(Case::new(expr, when_expr, else_expr)))
-        }
-        Expr::Cast(cast) => {
-            let expr = rewrite_table_scans_in_expr(
-                *cast.expr,
-                known_rewrites,
-                subquery_uses_partial_path,
-                subquery_table_scans,
-            )?;
-            Ok(Expr::Cast(Cast::new(Box::new(expr), cast.data_type)))
-        }
-        Expr::TryCast(try_cast) => {
-            let expr = rewrite_table_scans_in_expr(
-                *try_cast.expr,
-                known_rewrites,
-                subquery_uses_partial_path,
-                subquery_table_scans,
-            )?;
-            Ok(Expr::TryCast(TryCast::new(
-                Box::new(expr),
-                try_cast.data_type,
-            )))
-        }
-        Expr::ScalarFunction(sf) => {
-            let args = sf
-                .args
-                .into_iter()
-                .map(|e| {
-                    rewrite_table_scans_in_expr(
-                        e,
-                        known_rewrites,
-                        subquery_uses_partial_path,
-                        subquery_table_scans,
-                    )
-                })
-                .collect::<Result<Vec<Expr>>>()?;
-            Ok(Expr::ScalarFunction(ScalarFunction {
-                func: sf.func,
-                args,
-            }))
-        }
-        Expr::AggregateFunction(af) => {
-            let args = af
-                .args
-                .into_iter()
-                .map(|e| {
-                    rewrite_table_scans_in_expr(
-                        e,
-                        known_rewrites,
-                        subquery_uses_partial_path,
-                        subquery_table_scans,
-                    )
-                })
-                .collect::<Result<Vec<Expr>>>()?;
-            let filter = af
-                .filter
-                .map(|e| {
-                    rewrite_table_scans_in_expr(
-                        *e,
-                        known_rewrites,
-                        subquery_uses_partial_path,
-                        subquery_table_scans,
-                    )
-                })
-                .transpose()?
-                .map(Box::new);
-            let order_by = af
-                .order_by
-                .map(|e| {
-                    e.into_iter()
-                        .map(|s| {
-                            rewrite_table_scans_in_expr(
-                                s.expr,
-                                known_rewrites,
-                                subquery_uses_partial_path,
-                                subquery_table_scans,
-                            )
-                            .map(|e| Sort::new(e, s.asc, s.nulls_first))
-                        })
-                        .collect::<Result<Vec<Sort>>>()
-                })
-                .transpose()?;
-            Ok(Expr::AggregateFunction(AggregateFunction {
-                func: af.func,
-                args,
-                distinct: af.distinct,
-                filter,
-                order_by,
-                null_treatment: af.null_treatment,
-            }))
-        }
-        Expr::WindowFunction(wf) => {
-            let args = wf
-                .args
-                .into_iter()
-                .map(|e| {
-                    rewrite_table_scans_in_expr(
-                        e,
-                        known_rewrites,
-                        subquery_uses_partial_path,
-                        subquery_table_scans,
-                    )
-                })
-                .collect::<Result<Vec<Expr>>>()?;
-            let partition_by = wf
-                .partition_by
-                .into_iter()
-                .map(|e| {
-                    rewrite_table_scans_in_expr(
-                        e,
-                        known_rewrites,
-                        subquery_uses_partial_path,
-                        subquery_table_scans,
-                    )
-                })
-                .collect::<Result<Vec<Expr>>>()?;
-            let order_by = wf
-                .order_by
-                .into_iter()
-                .map(|s| {
-                    rewrite_table_scans_in_expr(
-                        s.expr,
-                        known_rewrites,
-                        subquery_uses_partial_path,
-                        subquery_table_scans,
-                    )
-                    .map(|e| Sort::new(e, s.asc, s.nulls_first))
-                })
-                .collect::<Result<Vec<Sort>>>()?;
-            Ok(Expr::WindowFunction(WindowFunction {
-                fun: wf.fun,
-                args,
-                partition_by,
-                order_by,
-                window_frame: wf.window_frame,
-                null_treatment: wf.null_treatment,
-            }))
-        }
-        Expr::InList(il) => {
-            let expr = rewrite_table_scans_in_expr(
-                *il.expr,
-                known_rewrites,
-                subquery_uses_partial_path,
-                subquery_table_scans,
-            )?;
-            let list = il
-                .list
-                .into_iter()
-                .map(|e| {
-                    rewrite_table_scans_in_expr(
-                        e,
-                        known_rewrites,
-                        subquery_uses_partial_path,
-                        subquery_table_scans,
-                    )
-                })
-                .collect::<Result<Vec<Expr>>>()?;
-            Ok(Expr::InList(InList::new(Box::new(expr), list, il.negated)))
-        }
-        Expr::Exists(exists) => {
-            let subquery_plan = if subquery_table_scans.is_some() || !subquery_uses_partial_path {
-                rewrite_table_scans(
-                    &exists.subquery.subquery,
-                    known_rewrites,
-                    subquery_uses_partial_path,
-                    subquery_table_scans,
-                )?
-            } else {
-                let mut scans = Some(HashSet::new());
-                rewrite_table_scans(
-                    &exists.subquery.subquery,
-                    known_rewrites,
-                    subquery_uses_partial_path,
-                    &mut scans,
-                )?
-            };
-
-            let outer_ref_columns = exists
-                .subquery
-                .outer_ref_columns
-                .into_iter()
-                .map(|e| {
-                    rewrite_table_scans_in_expr(
-                        e,
-                        known_rewrites,
-                        subquery_uses_partial_path,
-                        subquery_table_scans,
-                    )
-                })
-                .collect::<Result<Vec<Expr>>>()?;
-            let subquery = Subquery {
-                subquery: Arc::new(subquery_plan),
-                outer_ref_columns,
-            };
-            Ok(Expr::Exists(Exists::new(subquery, exists.negated)))
-        }
-        Expr::InSubquery(is) => {
-            let expr = rewrite_table_scans_in_expr(
-                *is.expr,
-                known_rewrites,
-                subquery_uses_partial_path,
-                subquery_table_scans,
-            )?;
-            let subquery_plan = if subquery_table_scans.is_some() || !subquery_uses_partial_path {
-                rewrite_table_scans(
-                    &is.subquery.subquery,
-                    known_rewrites,
-                    subquery_uses_partial_path,
-                    subquery_table_scans,
-                )?
-            } else {
-                let mut scans = Some(HashSet::new());
-                rewrite_table_scans(
-                    &is.subquery.subquery,
-                    known_rewrites,
-                    subquery_uses_partial_path,
-                    &mut scans,
-                )?
-            };
-            let outer_ref_columns = is
-                .subquery
-                .outer_ref_columns
-                .into_iter()
-                .map(|e| {
-                    rewrite_table_scans_in_expr(
-                        e,
-                        known_rewrites,
-                        subquery_uses_partial_path,
-                        subquery_table_scans,
-                    )
-                })
-                .collect::<Result<Vec<Expr>>>()?;
-            let subquery = Subquery {
-                subquery: Arc::new(subquery_plan),
-                outer_ref_columns,
-            };
-            Ok(Expr::InSubquery(InSubquery::new(
-                Box::new(expr),
-                subquery,
-                is.negated,
-            )))
-        }
-        Expr::Wildcard { qualifier, options } => {
-            if let Some(rewrite) = qualifier.as_ref().and_then(|q| known_rewrites.get(q)) {
-                Ok(Expr::Wildcard {
-                    qualifier: Some(rewrite.clone()),
-                    options,
-                })
-            } else {
-                Ok(Expr::Wildcard { qualifier, options })
-            }
-        }
-        Expr::GroupingSet(gs) => match gs {
-            GroupingSet::Rollup(exprs) => {
-                let exprs = exprs
-                    .into_iter()
-                    .map(|e| {
-                        rewrite_table_scans_in_expr(
-                            e,
-                            known_rewrites,
-                            subquery_uses_partial_path,
-                            subquery_table_scans,
-                        )
-                    })
-                    .collect::<Result<Vec<Expr>>>()?;
-                Ok(Expr::GroupingSet(GroupingSet::Rollup(exprs)))
-            }
-            GroupingSet::Cube(exprs) => {
-                let exprs = exprs
-                    .into_iter()
-                    .map(|e| {
-                        rewrite_table_scans_in_expr(
-                            e,
-                            known_rewrites,
-                            subquery_uses_partial_path,
-                            subquery_table_scans,
-                        )
-                    })
-                    .collect::<Result<Vec<Expr>>>()?;
-                Ok(Expr::GroupingSet(GroupingSet::Cube(exprs)))
-            }
-            GroupingSet::GroupingSets(vec_exprs) => {
-                let vec_exprs = vec_exprs
-                    .into_iter()
-                    .map(|exprs| {
-                        exprs
-                            .into_iter()
-                            .map(|e| {
-                                rewrite_table_scans_in_expr(
-                                    e,
-                                    known_rewrites,
-                                    subquery_uses_partial_path,
-                                    subquery_table_scans,
-                                )
-                            })
-                            .collect::<Result<Vec<Expr>>>()
-                    })
-                    .collect::<Result<Vec<Vec<Expr>>>>()?;
-                Ok(Expr::GroupingSet(GroupingSet::GroupingSets(vec_exprs)))
-            }
-        },
-        Expr::OuterReferenceColumn(dt, col) => {
-            if let Some(rewrite) = col.relation.as_ref().and_then(|r| known_rewrites.get(r)) {
-                Ok(Expr::OuterReferenceColumn(
-                    dt,
-                    Column::new(Some(rewrite.clone()), &col.name),
-                ))
-            } else {
-                Ok(Expr::OuterReferenceColumn(dt, col))
-            }
-        }
-        Expr::Unnest(unnest) => {
-            let expr = rewrite_table_scans_in_expr(
-                *unnest.expr,
-                known_rewrites,
-                subquery_uses_partial_path,
-                subquery_table_scans,
-            )?;
-            Ok(Expr::Unnest(Unnest::new(expr)))
-        }
-        Expr::ScalarVariable(_, _) | Expr::Literal(_) | Expr::Placeholder(_) => Ok(expr),
-    }
-}
-
->>>>>>> d0eeb2df
 struct SQLFederationPlanner {
     executor: Arc<dyn SQLExecutor>,
 }
@@ -1162,10 +154,15 @@
     fn sql(&self) -> Result<String> {
         // Find all table scans, recover the SQLTableSource, find the remote table name and replace the name of the TableScan table.
         let mut known_rewrites = HashMap::new();
-<<<<<<< HEAD
-        let mut ast = Unparser::new(self.executor.dialect().as_ref()).plan_to_sql(
-            &rewrite::plan::rewrite_table_scans(&self.plan, &mut known_rewrites)?,
+        let subquery_uses_partial_path = self.executor.subquery_use_partial_path();
+        let rewritten_plan = rewrite::plan::rewrite_table_scans(
+            &self.plan,
+            &mut known_rewrites,
+            subquery_uses_partial_path,
+            &mut None,
         )?;
+        let mut ast =
+            Unparser::new(self.executor.dialect().as_ref()).plan_to_sql(&rewritten_plan)?;
 
         // If there are any MultiPartTableReference, rewrite the AST to use the original table names.
         let multi_table_reference_rewrites = known_rewrites
@@ -1178,17 +175,6 @@
         if !multi_table_reference_rewrites.is_empty() {
             rewrite::ast::rewrite_multi_part_statement(&mut ast, &multi_table_reference_rewrites);
         }
-=======
-        let subquery_uses_partial_path = self.executor.subquery_use_partial_path();
-        let rewritten_plan = rewrite_table_scans(
-            &self.plan,
-            &mut known_rewrites,
-            subquery_uses_partial_path,
-            &mut None,
-        )?;
-        let mut ast =
-            Unparser::new(self.executor.dialect().as_ref()).plan_to_sql(&rewritten_plan)?;
->>>>>>> d0eeb2df
 
         if let Some(analyzer) = self.executor.ast_analyzer() {
             ast = analyzer(ast)?;
@@ -1253,425 +239,4 @@
     fn properties(&self) -> &PlanProperties {
         &self.props
     }
-<<<<<<< HEAD
-=======
-}
-
-#[cfg(test)]
-mod tests {
-    use datafusion::{
-        arrow::datatypes::{DataType, Field},
-        catalog::SchemaProvider,
-        catalog_common::MemorySchemaProvider,
-        common::Column,
-        datasource::{DefaultTableSource, TableProvider},
-        error::DataFusionError,
-        execution::context::SessionContext,
-        logical_expr::LogicalPlanBuilder,
-        sql::{unparser::dialect::DefaultDialect, unparser::dialect::Dialect},
-    };
-    use datafusion_federation::FederatedTableProviderAdaptor;
-
-    use super::*;
-
-    struct TestSQLExecutor {}
-
-    #[async_trait]
-    impl SQLExecutor for TestSQLExecutor {
-        fn name(&self) -> &str {
-            "test_sql_table_source"
-        }
-
-        fn compute_context(&self) -> Option<String> {
-            None
-        }
-
-        fn dialect(&self) -> Arc<dyn Dialect> {
-            Arc::new(DefaultDialect {})
-        }
-
-        fn execute(&self, _query: &str, _schema: SchemaRef) -> Result<SendableRecordBatchStream> {
-            Err(DataFusionError::NotImplemented(
-                "execute not implemented".to_string(),
-            ))
-        }
-
-        async fn table_names(&self) -> Result<Vec<String>> {
-            Err(DataFusionError::NotImplemented(
-                "table inference not implemented".to_string(),
-            ))
-        }
-
-        async fn get_table_schema(&self, _table_name: &str) -> Result<SchemaRef> {
-            Err(DataFusionError::NotImplemented(
-                "table inference not implemented".to_string(),
-            ))
-        }
-    }
-
-    fn get_test_table_provider() -> Arc<dyn TableProvider> {
-        let sql_federation_provider =
-            Arc::new(SQLFederationProvider::new(Arc::new(TestSQLExecutor {})));
-
-        let schema = Arc::new(Schema::new(vec![
-            Field::new("a", DataType::Int64, false),
-            Field::new("b", DataType::Utf8, false),
-            Field::new("c", DataType::Date32, false),
-            Field::new(
-                "d",
-                DataType::List(Arc::new(Field::new("item", DataType::Int64, true))),
-                false,
-            ),
-        ]));
-        let table_source = Arc::new(
-            SQLTableSource::new_with_schema(
-                sql_federation_provider,
-                "remote_table".to_string(),
-                schema,
-            )
-            .expect("to have a valid SQLTableSource"),
-        );
-        Arc::new(FederatedTableProviderAdaptor::new(table_source))
-    }
-
-    fn get_test_table_provider_with_full_path() -> Arc<dyn TableProvider> {
-        let sql_federation_provider =
-            Arc::new(SQLFederationProvider::new(Arc::new(TestSQLExecutor {})));
-
-        let schema = Arc::new(Schema::new(vec![
-            Field::new("a", DataType::Int64, false),
-            Field::new("b", DataType::Utf8, false),
-            Field::new("c", DataType::Date32, false),
-            Field::new(
-                "d",
-                DataType::List(Arc::new(Field::new("item", DataType::Int64, true))),
-                false,
-            ),
-        ]));
-        let table_source = Arc::new(
-            SQLTableSource::new_with_schema(
-                sql_federation_provider,
-                "remote_db.remote_schema.remote_table".to_string(),
-                schema,
-            )
-            .expect("to have a valid SQLTableSource"),
-        );
-        Arc::new(FederatedTableProviderAdaptor::new(table_source))
-    }
-
-    fn get_test_table_source() -> Arc<DefaultTableSource> {
-        Arc::new(DefaultTableSource::new(get_test_table_provider()))
-    }
-
-    fn get_test_df_context() -> SessionContext {
-        let ctx = SessionContext::new();
-        let catalog = ctx
-            .catalog("datafusion")
-            .expect("default catalog is datafusion");
-        let foo_schema = Arc::new(MemorySchemaProvider::new()) as Arc<dyn SchemaProvider>;
-        catalog
-            .register_schema("foo", Arc::clone(&foo_schema))
-            .expect("to register schema");
-        foo_schema
-            .register_table("df_table".to_string(), get_test_table_provider())
-            .expect("to register table");
-
-        let public_schema = catalog
-            .schema("public")
-            .expect("public schema should exist");
-        public_schema
-            .register_table("app_table".to_string(), get_test_table_provider())
-            .expect("to register table");
-
-        let public_schema = catalog
-            .schema("public")
-            .expect("public schema should exist");
-        public_schema
-            .register_table("bar".to_string(), get_test_table_provider_with_full_path())
-            .expect("to register table");
-
-        ctx
-    }
-
-    #[test]
-    fn test_rewrite_table_scans_basic() -> Result<()> {
-        let default_table_source = get_test_table_source();
-        let plan =
-            LogicalPlanBuilder::scan("foo.df_table", default_table_source, None)?.project(vec![
-                Expr::Column(Column::from_qualified_name("foo.df_table.a")),
-                Expr::Column(Column::from_qualified_name("foo.df_table.b")),
-                Expr::Column(Column::from_qualified_name("foo.df_table.c")),
-            ])?;
-
-        let mut known_rewrites = HashMap::new();
-        let rewritten_plan =
-            rewrite_table_scans(&plan.build()?, &mut known_rewrites, false, &mut None)?;
-
-        println!("rewritten_plan: \n{:#?}", rewritten_plan);
-
-        let unparsed_sql = plan_to_sql(&rewritten_plan)?;
-
-        println!("unparsed_sql: \n{unparsed_sql}");
-
-        assert_eq!(
-            format!("{unparsed_sql}"),
-            r#"SELECT remote_table.a, remote_table.b, remote_table.c FROM remote_table"#
-        );
-
-        Ok(())
-    }
-
-    fn init_tracing() {
-        let subscriber = tracing_subscriber::FmtSubscriber::builder()
-            .with_env_filter("debug")
-            .with_ansi(true)
-            .finish();
-        let _ = tracing::subscriber::set_global_default(subscriber);
-    }
-
-    #[tokio::test]
-    async fn test_rewrite_table_scans_agg() -> Result<()> {
-        init_tracing();
-        let ctx = get_test_df_context();
-
-        let agg_tests = vec![
-            (
-                "SELECT MAX(a) FROM foo.df_table",
-                r#"SELECT max(remote_table.a) FROM remote_table"#,
-            ),
-            (
-                "SELECT foo.df_table.a FROM foo.df_table",
-                r#"SELECT remote_table.a FROM remote_table"#,
-            ),
-            (
-                "SELECT MIN(a) FROM foo.df_table",
-                r#"SELECT min(remote_table.a) FROM remote_table"#,
-            ),
-            (
-                "SELECT AVG(a) FROM foo.df_table",
-                r#"SELECT avg(remote_table.a) FROM remote_table"#,
-            ),
-            (
-                "SELECT SUM(a) FROM foo.df_table",
-                r#"SELECT sum(remote_table.a) FROM remote_table"#,
-            ),
-            (
-                "SELECT COUNT(a) FROM foo.df_table",
-                r#"SELECT count(remote_table.a) FROM remote_table"#,
-            ),
-            (
-                "SELECT COUNT(a) as cnt FROM foo.df_table",
-                r#"SELECT count(remote_table.a) AS cnt FROM remote_table"#,
-            ),
-            (
-                "SELECT COUNT(a) as cnt FROM foo.df_table",
-                r#"SELECT count(remote_table.a) AS cnt FROM remote_table"#,
-            ),
-            (
-                "SELECT app_table from (SELECT a as app_table FROM app_table) b",
-                r#"SELECT b.app_table FROM (SELECT remote_table.a AS app_table FROM remote_table) AS b"#,
-            ),
-            (
-                "SELECT MAX(app_table) from (SELECT a as app_table FROM app_table) b",
-                r#"SELECT max(b.app_table) FROM (SELECT remote_table.a AS app_table FROM remote_table) AS b"#,
-            ),
-            // multiple occurrences of the same table in single aggregation expression
-            (
-                "SELECT COUNT(CASE WHEN a > 0 THEN a ELSE 0 END) FROM app_table",
-                r#"SELECT count(CASE WHEN (remote_table.a > 0) THEN remote_table.a ELSE 0 END) FROM remote_table"#,
-            ),
-            // different tables in single aggregation expression
-            (
-                "SELECT COUNT(CASE WHEN appt.a > 0 THEN appt.a ELSE dft.a END) FROM app_table as appt, foo.df_table as dft",
-                "SELECT count(CASE WHEN (appt.a > 0) THEN appt.a ELSE dft.a END) FROM remote_table AS appt JOIN remote_table AS dft"
-            ),
-        ];
-
-        for test in agg_tests {
-            test_sql(&ctx, test.0, test.1, false).await?;
-        }
-
-        Ok(())
-    }
-
-    #[tokio::test]
-    async fn test_rewrite_table_scans_alias() -> Result<()> {
-        init_tracing();
-        let ctx = get_test_df_context();
-
-        let tests = vec![
-            (
-                "SELECT COUNT(app_table_a) FROM (SELECT a as app_table_a FROM app_table)",
-                r#"SELECT count(app_table_a) FROM (SELECT remote_table.a AS app_table_a FROM remote_table)"#,
-            ),
-            (
-                "SELECT app_table_a FROM (SELECT a as app_table_a FROM app_table)",
-                r#"SELECT app_table_a FROM (SELECT remote_table.a AS app_table_a FROM remote_table)"#,
-            ),
-            (
-                "SELECT aapp_table FROM (SELECT a as aapp_table FROM app_table)",
-                r#"SELECT aapp_table FROM (SELECT remote_table.a AS aapp_table FROM remote_table)"#,
-            ),
-        ];
-
-        for test in tests {
-            test_sql(&ctx, test.0, test.1, false).await?;
-        }
-
-        Ok(())
-    }
-
-    #[tokio::test]
-    async fn test_rewrite_table_scans_unnest() -> Result<()> {
-        init_tracing();
-        let ctx = get_test_df_context();
-
-        let tests = vec![
-            (
-                "SELECT UNNEST([1, 2, 2, 5, NULL]), b, c from app_table where a > 10 order by b limit 10;",
-                r#"SELECT UNNEST(make_array(1, 2, 2, 5, NULL)) AS "UNNEST(make_array(Int64(1),Int64(2),Int64(2),Int64(5),NULL))", remote_table.b, remote_table.c FROM remote_table WHERE (remote_table.a > 10) ORDER BY remote_table.b ASC NULLS LAST LIMIT 10"#,
-            ),
-            (
-                "SELECT UNNEST(app_table.d), b, c from app_table where a > 10 order by b limit 10;",
-                r#"SELECT UNNEST(remote_table.d) AS "UNNEST(app_table.d)", remote_table.b, remote_table.c FROM remote_table WHERE (remote_table.a > 10) ORDER BY remote_table.b ASC NULLS LAST LIMIT 10"#,
-            ),
-            (
-                "SELECT sum(b.x) AS total FROM (SELECT UNNEST(d) AS x from app_table where a > 0) AS b;",
-                r#"SELECT sum(b.x) AS total FROM (SELECT UNNEST(remote_table.d) AS x FROM remote_table WHERE (remote_table.a > 0)) AS b"#,
-            ),
-        ];
-
-        for test in tests {
-            test_sql(&ctx, test.0, test.1, false).await?;
-        }
-
-        Ok(())
-    }
-
-    #[tokio::test]
-    async fn test_subquery_requires_partial_path() -> Result<()> {
-        init_tracing();
-        let ctx = get_test_df_context();
-
-        let tests = vec![
-            (
-                "SELECT a FROM bar where a IN (SELECT a FROM bar)",
-                r#"SELECT remote_db.remote_schema.remote_table.a FROM remote_db.remote_schema.remote_table WHERE remote_db.remote_schema.remote_table.a IN (SELECT a FROM remote_db.remote_schema.remote_table)"#,
-                true,
-            ),
-            (
-                "SELECT a FROM bar where a IN (SELECT a FROM bar)",
-                r#"SELECT remote_db.remote_schema.remote_table.a FROM remote_db.remote_schema.remote_table WHERE remote_db.remote_schema.remote_table.a IN (SELECT remote_db.remote_schema.remote_table.a FROM remote_db.remote_schema.remote_table)"#,
-                false,
-            ),
-        ];
-
-        for test in tests {
-            test_sql(&ctx, test.0, test.1, test.2).await?;
-        }
-
-        Ok(())
-    }
-
-    #[tokio::test]
-    async fn test_rewrite_same_column_table_name() -> Result<()> {
-        init_tracing();
-        let ctx = get_test_df_context();
-
-        let tests = vec![(
-            "SELECT app_table FROM (SELECT a app_table from app_table limit 100);",
-            r#"SELECT app_table FROM (SELECT remote_table.a AS app_table FROM remote_table LIMIT 100)"#,
-        )];
-
-        for test in tests {
-            test_sql(&ctx, test.0, test.1, false).await?;
-        }
-
-        Ok(())
-    }
-
-    async fn test_sql(
-        ctx: &SessionContext,
-        sql_query: &str,
-        expected_sql: &str,
-        subquery_uses_partial_path: bool,
-    ) -> Result<(), datafusion::error::DataFusionError> {
-        let data_frame = ctx.sql(sql_query).await?;
-
-        println!("before optimization: \n{:#?}", data_frame.logical_plan());
-
-        let mut known_rewrites = HashMap::new();
-        let rewritten_plan = rewrite_table_scans(
-            data_frame.logical_plan(),
-            &mut known_rewrites,
-            subquery_uses_partial_path,
-            &mut None,
-        )?;
-
-        println!("rewritten_plan: \n{:#?}", rewritten_plan);
-
-        let unparsed_sql = plan_to_sql(&rewritten_plan)?;
-
-        println!("unparsed_sql: \n{unparsed_sql}");
-
-        assert_eq!(
-            format!("{unparsed_sql}"),
-            expected_sql,
-            "SQL under test: {}",
-            sql_query
-        );
-
-        Ok(())
-    }
-
-    #[tokio::test]
-    async fn test_rewrite_table_scans_limit_offset() -> Result<()> {
-        init_tracing();
-        let ctx = get_test_df_context();
-
-        let tests = vec![
-            // Basic LIMIT
-            (
-                "SELECT a FROM foo.df_table LIMIT 5",
-                r#"SELECT remote_table.a FROM remote_table LIMIT 5"#,
-            ),
-            // Basic OFFSET
-            (
-                "SELECT a FROM foo.df_table OFFSET 5",
-                r#"SELECT remote_table.a FROM remote_table OFFSET 5"#,
-            ),
-            // OFFSET after LIMIT
-            (
-                "SELECT a FROM foo.df_table LIMIT 10 OFFSET 5",
-                r#"SELECT remote_table.a FROM remote_table LIMIT 10 OFFSET 5"#,
-            ),
-            // LIMIT after OFFSET
-            (
-                "SELECT a FROM foo.df_table OFFSET 5 LIMIT 10",
-                r#"SELECT remote_table.a FROM remote_table LIMIT 10 OFFSET 5"#,
-            ),
-            // Zero OFFSET
-            (
-                "SELECT a FROM foo.df_table OFFSET 0",
-                r#"SELECT remote_table.a FROM remote_table OFFSET 0"#,
-            ),
-            // Zero LIMIT
-            (
-                "SELECT a FROM foo.df_table LIMIT 0",
-                r#"SELECT remote_table.a FROM remote_table LIMIT 0"#,
-            ),
-            // Zero LIMIT and OFFSET
-            (
-                "SELECT a FROM foo.df_table LIMIT 0 OFFSET 0",
-                r#"SELECT remote_table.a FROM remote_table LIMIT 0 OFFSET 0"#,
-            ),
-        ];
-
-        for test in tests {
-            test_sql(&ctx, test.0, test.1, false).await?;
-        }
-
-        Ok(())
-    }
->>>>>>> d0eeb2df
 }