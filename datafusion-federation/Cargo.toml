--- conflicted
+++ resolved
@@ -25,10 +25,6 @@
 async-trait.workspace = true
 datafusion.workspace = true
 async-stream.workspace = true
-<<<<<<< HEAD
-futures.workspace = true
-=======
->>>>>>> 47b00862
 arrow-json.workspace = true
 
 [dev-dependencies]
