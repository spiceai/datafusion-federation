use async_trait::async_trait;
<<<<<<< HEAD

use datafusion::logical_expr::{TableSource, TableType};
use datafusion::{
    arrow::datatypes::SchemaRef, catalog::SchemaProvider, datasource::TableProvider, error::Result,
};
=======
use datafusion::{catalog::SchemaProvider, datasource::TableProvider, error::Result};
>>>>>>> 8b3c80c0
use futures::future::join_all;
use std::{any::Any, sync::Arc};

<<<<<<< HEAD
use crate::{
    table_reference::MultiPartTableReference, FederatedTableProviderAdaptor, FederatedTableSource,
    FederationProvider,
};

use crate::sql::SQLFederationProvider;

=======
use super::{table::SQLTable, RemoteTableRef, SQLTableSource};
use crate::{sql::SQLFederationProvider, FederatedTableProviderAdaptor};

/// An in-memory schema provider for SQL tables.
>>>>>>> 8b3c80c0
#[derive(Debug)]
pub struct SQLSchemaProvider {
    tables: Vec<Arc<SQLTableSource>>,
}

impl SQLSchemaProvider {
    /// Creates a new SQLSchemaProvider from a [`SQLFederationProvider`].
    /// Initializes the schema provider by fetching table names and schema from the federation provider's executor,
    pub async fn new(provider: Arc<SQLFederationProvider>) -> Result<Self> {
        let tables = Arc::clone(&provider.executor)
            .table_names()
            .await?
            .iter()
            .map(RemoteTableRef::try_from)
            .collect::<Result<Vec<_>>>()?;

        Self::new_with_table_references(provider, tables).await
    }

    /// Creates a new SQLSchemaProvider from a SQLFederationProvider and a list of table references.
    /// Fetches the schema for each table using the executor's implementation.
    pub async fn new_with_tables<T: AsRef<str>>(
        provider: Arc<SQLFederationProvider>,
        tables: impl IntoIterator<Item = T>,
    ) -> Result<Self> {
        let tables = tables
            .into_iter()
            .map(|x| RemoteTableRef::try_from(x.as_ref()))
            .collect::<Result<Vec<_>>>()?;

        let futures: Vec<_> = tables
            .into_iter()
            .map(|t| SQLTableSource::new(Arc::clone(&provider), t))
            .collect();
        let results: Result<Vec<_>> = join_all(futures).await.into_iter().collect();
        let tables = results?.into_iter().map(Arc::new).collect();
        Ok(Self { tables })
    }

    /// Creates a new SQLSchemaProvider from a SQLFederationProvider and a list of custom table instances.
    pub fn new_with_custom_tables(
        provider: Arc<SQLFederationProvider>,
        tables: Vec<Arc<dyn SQLTable>>,
    ) -> Self {
        Self {
            tables: tables
                .into_iter()
                .map(|table| SQLTableSource::new_with_table(provider.clone(), table))
                .map(Arc::new)
                .collect(),
        }
    }

    pub async fn new_with_table_references(
        provider: Arc<SQLFederationProvider>,
        tables: Vec<RemoteTableRef>,
    ) -> Result<Self> {
        let futures: Vec<_> = tables
            .into_iter()
            .map(|t| SQLTableSource::new(Arc::clone(&provider), t))
            .collect();
        let results: Result<Vec<_>> = join_all(futures).await.into_iter().collect();
        let tables = results?.into_iter().map(Arc::new).collect();
        Ok(Self { tables })
    }
}

#[async_trait]
impl SchemaProvider for SQLSchemaProvider {
    fn as_any(&self) -> &dyn Any {
        self
    }

    fn table_names(&self) -> Vec<String> {
        self.tables
            .iter()
<<<<<<< HEAD
            .map(|s| s.table_name.to_string())
=======
            .map(|source| source.table_reference().to_string())
>>>>>>> 8b3c80c0
            .collect()
    }

    async fn table(&self, name: &str) -> Result<Option<Arc<dyn TableProvider>>> {
        if let Some(source) = self
            .tables
            .iter()
<<<<<<< HEAD
            .find(|s| s.table_name.to_string().eq_ignore_ascii_case(name))
=======
            .find(|s| s.table_reference().to_string().eq(name))
>>>>>>> 8b3c80c0
        {
            let adaptor = FederatedTableProviderAdaptor::new(source.clone());
            return Ok(Some(Arc::new(adaptor)));
        }
        Ok(None)
    }

    fn table_exist(&self, name: &str) -> bool {
        self.tables
            .iter()
<<<<<<< HEAD
            .any(|s| s.table_name.to_string().eq_ignore_ascii_case(name))
=======
            .any(|source| source.table_reference().to_string().eq(name))
>>>>>>> 8b3c80c0
    }
}

#[derive(Debug)]
pub struct MultiSchemaProvider {
    children: Vec<Arc<dyn SchemaProvider>>,
}

impl MultiSchemaProvider {
    pub fn new(children: Vec<Arc<dyn SchemaProvider>>) -> Self {
        Self { children }
    }
}

#[async_trait]
impl SchemaProvider for MultiSchemaProvider {
    fn as_any(&self) -> &dyn Any {
        self
    }

    fn table_names(&self) -> Vec<String> {
        self.children.iter().flat_map(|p| p.table_names()).collect()
    }

    async fn table(&self, name: &str) -> Result<Option<Arc<dyn TableProvider>>> {
        for child in &self.children {
            if let Ok(Some(table)) = child.table(name).await {
                return Ok(Some(table));
            }
        }
        Ok(None)
    }

    fn table_exist(&self, name: &str) -> bool {
        self.children.iter().any(|p| p.table_exist(name))
    }
<<<<<<< HEAD
}

#[derive(Debug)]
pub struct SQLTableSource {
    provider: Arc<SQLFederationProvider>,
    table_name: MultiPartTableReference,
    schema: SchemaRef,
}

impl SQLTableSource {
    // creates a SQLTableSource and infers the table schema
    pub async fn new(
        provider: Arc<SQLFederationProvider>,
        table_name: impl Into<MultiPartTableReference>,
    ) -> Result<Self> {
        let table_name = table_name.into();
        let schema = Arc::clone(&provider)
            .executor
            .get_table_schema(table_name.to_string().as_str())
            .await?;
        Self::new_with_schema(provider, table_name, schema)
    }

    pub fn new_with_schema(
        provider: Arc<SQLFederationProvider>,
        table_name: impl Into<MultiPartTableReference>,
        schema: SchemaRef,
    ) -> Result<Self> {
        Ok(Self {
            provider,
            table_name: table_name.into(),
            schema,
        })
    }

    pub fn table_name(&self) -> &MultiPartTableReference {
        &self.table_name
    }
}

impl FederatedTableSource for SQLTableSource {
    fn remote_table_name(&self) -> Option<MultiPartTableReference> {
        Some(self.table_name.clone())
    }

    fn federation_provider(&self) -> Arc<dyn FederationProvider> {
        Arc::clone(&self.provider) as Arc<dyn FederationProvider>
    }
}

impl TableSource for SQLTableSource {
    fn as_any(&self) -> &dyn Any {
        self
    }
    fn schema(&self) -> SchemaRef {
        Arc::clone(&self.schema)
    }
    fn table_type(&self) -> TableType {
        TableType::Temporary
    }
=======
>>>>>>> 8b3c80c0
}<|MERGE_RESOLUTION|>--- conflicted
+++ resolved
@@ -1,30 +1,19 @@
 use async_trait::async_trait;
-<<<<<<< HEAD
-
+
+use super::{table::SQLTable, RemoteTableRef, SQLTableSource};
+use crate::{sql::SQLFederationProvider, FederatedTableProviderAdaptor};
+use crate::{
+    table_reference::MultiPartTableReference, FederatedTableProviderAdaptor, FederatedTableSource,
+    FederationProvider,
+};
 use datafusion::logical_expr::{TableSource, TableType};
 use datafusion::{
     arrow::datatypes::SchemaRef, catalog::SchemaProvider, datasource::TableProvider, error::Result,
 };
-=======
-use datafusion::{catalog::SchemaProvider, datasource::TableProvider, error::Result};
->>>>>>> 8b3c80c0
 use futures::future::join_all;
 use std::{any::Any, sync::Arc};
 
-<<<<<<< HEAD
-use crate::{
-    table_reference::MultiPartTableReference, FederatedTableProviderAdaptor, FederatedTableSource,
-    FederationProvider,
-};
-
-use crate::sql::SQLFederationProvider;
-
-=======
-use super::{table::SQLTable, RemoteTableRef, SQLTableSource};
-use crate::{sql::SQLFederationProvider, FederatedTableProviderAdaptor};
-
 /// An in-memory schema provider for SQL tables.
->>>>>>> 8b3c80c0
 #[derive(Debug)]
 pub struct SQLSchemaProvider {
     tables: Vec<Arc<SQLTableSource>>,
@@ -101,11 +90,7 @@
     fn table_names(&self) -> Vec<String> {
         self.tables
             .iter()
-<<<<<<< HEAD
-            .map(|s| s.table_name.to_string())
-=======
             .map(|source| source.table_reference().to_string())
->>>>>>> 8b3c80c0
             .collect()
     }
 
@@ -113,11 +98,7 @@
         if let Some(source) = self
             .tables
             .iter()
-<<<<<<< HEAD
-            .find(|s| s.table_name.to_string().eq_ignore_ascii_case(name))
-=======
             .find(|s| s.table_reference().to_string().eq(name))
->>>>>>> 8b3c80c0
         {
             let adaptor = FederatedTableProviderAdaptor::new(source.clone());
             return Ok(Some(Arc::new(adaptor)));
@@ -128,11 +109,7 @@
     fn table_exist(&self, name: &str) -> bool {
         self.tables
             .iter()
-<<<<<<< HEAD
-            .any(|s| s.table_name.to_string().eq_ignore_ascii_case(name))
-=======
             .any(|source| source.table_reference().to_string().eq(name))
->>>>>>> 8b3c80c0
     }
 }
 
@@ -169,7 +146,6 @@
     fn table_exist(&self, name: &str) -> bool {
         self.children.iter().any(|p| p.table_exist(name))
     }
-<<<<<<< HEAD
 }
 
 #[derive(Debug)]
@@ -230,6 +206,4 @@
     fn table_type(&self) -> TableType {
         TableType::Temporary
     }
-=======
->>>>>>> 8b3c80c0
 }