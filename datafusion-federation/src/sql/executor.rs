use async_trait::async_trait;
use core::fmt;
use datafusion::{
<<<<<<< HEAD
    arrow::datatypes::SchemaRef,
    common::Statistics,
    error::Result,
    logical_expr::LogicalPlan,
    physical_plan::SendableRecordBatchStream,
    sql::{sqlparser::ast, unparser::dialect::Dialect},
=======
    arrow::datatypes::SchemaRef, error::Result, logical_expr::LogicalPlan,
    physical_plan::SendableRecordBatchStream, sql::unparser::dialect::Dialect,
>>>>>>> 9db74a4b
};
use std::sync::Arc;

use super::ast_analyzer::AstAnalyzer;

pub type SQLExecutorRef = Arc<dyn SQLExecutor>;

pub type LogicalOptimizer = Box<dyn FnMut(LogicalPlan) -> Result<LogicalPlan>>;

#[async_trait]
pub trait SQLExecutor: Sync + Send {
    /// Executor name
    fn name(&self) -> &str;

    /// Executor compute context allows differentiating the remote compute context
    /// such as authorization or active database.
    ///
    /// Note: returning None here may cause incorrect federation with other providers of the
    /// same name that also have a compute_context of None.
    /// Instead try to return a unique string that will never match any other
    /// provider's context.
    fn compute_context(&self) -> Option<String>;

    /// The specific SQL dialect (currently supports 'sqlite', 'postgres', 'flight')
    fn dialect(&self) -> Arc<dyn Dialect>;

    /// Returns the analyzer rule specific for this engine to modify the logical plan before execution
    fn logical_optimizer(&self) -> Option<LogicalOptimizer> {
        None
    }

    /// Returns an AST analyzer specific for this engine to modify the AST before execution
    fn ast_analyzer(&self) -> Option<AstAnalyzer> {
        None
    }

    /// Execute a SQL query
    fn execute(&self, query: &str, schema: SchemaRef) -> Result<SendableRecordBatchStream>;

    /// Returns statistics for this `SQLExecutor` node. If statistics are not available, it should
    /// return [`Statistics::new_unknown`] (the default), not an error. See the `ExecutionPlan`
    /// trait.
    async fn statistics(&self, plan: &LogicalPlan) -> Result<Statistics> {
        Ok(Statistics::new_unknown(plan.schema().as_arrow()))
    }

    /// Returns the tables provided by the remote
    async fn table_names(&self) -> Result<Vec<String>>;

    /// Returns the schema of table_name within this [`SQLExecutor`]
    async fn get_table_schema(&self, table_name: &str) -> Result<SchemaRef>;
}

impl fmt::Debug for dyn SQLExecutor {
    fn fmt(&self, f: &mut fmt::Formatter) -> fmt::Result {
        write!(f, "{} {:?}", self.name(), self.compute_context())
    }
}

impl fmt::Display for dyn SQLExecutor {
    fn fmt(&self, f: &mut fmt::Formatter) -> fmt::Result {
        write!(f, "{} {:?}", self.name(), self.compute_context())
    }
}<|MERGE_RESOLUTION|>--- conflicted
+++ resolved
@@ -1,24 +1,19 @@
 use async_trait::async_trait;
 use core::fmt;
 use datafusion::{
-<<<<<<< HEAD
     arrow::datatypes::SchemaRef,
     common::Statistics,
     error::Result,
     logical_expr::LogicalPlan,
     physical_plan::SendableRecordBatchStream,
     sql::{sqlparser::ast, unparser::dialect::Dialect},
-=======
-    arrow::datatypes::SchemaRef, error::Result, logical_expr::LogicalPlan,
-    physical_plan::SendableRecordBatchStream, sql::unparser::dialect::Dialect,
->>>>>>> 9db74a4b
 };
 use std::sync::Arc;
 
 use super::ast_analyzer::AstAnalyzer;
 
 pub type SQLExecutorRef = Arc<dyn SQLExecutor>;
-
+pub type AstAnalyzer = Box<dyn FnMut(ast::Statement) -> Result<ast::Statement>>;
 pub type LogicalOptimizer = Box<dyn FnMut(LogicalPlan) -> Result<LogicalPlan>>;
 
 #[async_trait]
