mod analyzer;
pub mod ast_analyzer;
mod executor;
pub mod optimizer;
mod schema;
mod table;
mod table_reference;

use std::{any::Any, fmt, sync::Arc, vec};

use analyzer::{collect_known_rewrites, RewriteTableScanAnalyzer};
use ast_analyzer::{AstAnalyzer, RewriteMultiTableReference};
use async_trait::async_trait;
use datafusion::{
    arrow::datatypes::{Schema, SchemaRef},
<<<<<<< HEAD
    common::tree_node::{Transformed, TreeNode},
    common::Statistics,
=======
    common::tree_node::TreeNode,
    config::ConfigOptions,
>>>>>>> 9db74a4b
    error::{DataFusionError, Result},
    execution::{context::SessionState, TaskContext},
    logical_expr::{Extension, LogicalPlan},
    optimizer::{eliminate_nested_union::EliminateNestedUnion, Analyzer, AnalyzerRule, Optimizer},
    physical_expr::EquivalenceProperties,
    physical_plan::{
        execution_plan::{Boundedness, EmissionType},
        DisplayAs, DisplayFormatType, ExecutionPlan, Partitioning, PlanProperties,
        SendableRecordBatchStream,
    },
    sql::{sqlparser::ast::Statement, unparser::Unparser},
};
use optimizer::{OptimizeProjectionsFederation, PushDownFilterFederation};

pub use executor::{LogicalOptimizer, SQLExecutor, SQLExecutorRef};
pub use schema::{MultiSchemaProvider, SQLSchemaProvider};
pub use table::{RemoteTable, SQLTable, SQLTableSource};
<<<<<<< HEAD
pub use table_reference::RemoteTableRef;
=======
pub use table_reference::{MultiPartTableReference, RemoteTableRef};
>>>>>>> 9db74a4b

use crate::{
    get_table_source, schema_cast, FederatedPlanNode, FederationAnalyzerRule, FederationPlanner,
    FederationProvider,
};

/// Returns a federation analyzer rule that is optimized for SQL federation.
pub fn federation_analyzer_rule() -> FederationAnalyzerRule {
    FederationAnalyzerRule::new().with_optimizer(Optimizer::with_rules(vec![
        Arc::new(EliminateNestedUnion::new()),
        Arc::new(PushDownFilterFederation::new()),
        Arc::new(OptimizeProjectionsFederation::new()),
    ]))
}

// SQLFederationProvider provides federation to SQL DMBSs.
#[derive(Debug)]
pub struct SQLFederationProvider {
<<<<<<< HEAD
    pub optimizer: Arc<Optimizer>,
    pub executor: Arc<dyn SQLExecutor>,
=======
    analyzer: Arc<Analyzer>,
    executor: Arc<dyn SQLExecutor>,
>>>>>>> 9db74a4b
}

impl SQLFederationProvider {
    pub fn new(executor: Arc<dyn SQLExecutor>) -> Self {
        Self {
            analyzer: Arc::new(Analyzer::with_rules(vec![Arc::new(
                SQLFederationAnalyzerRule::new(Arc::clone(&executor)),
            )])),
            executor,
        }
    }
}

impl FederationProvider for SQLFederationProvider {
    fn name(&self) -> &str {
        "sql_federation_provider"
    }

    fn compute_context(&self) -> Option<String> {
        self.executor.compute_context()
    }

    fn analyzer(&self) -> Option<Arc<Analyzer>> {
        Some(Arc::clone(&self.analyzer))
    }
}

#[derive(Debug)]
struct SQLFederationAnalyzerRule {
    planner: Arc<SQLFederationPlanner>,
}

impl SQLFederationAnalyzerRule {
    pub fn new(executor: Arc<dyn SQLExecutor>) -> Self {
        Self {
            planner: Arc::new(SQLFederationPlanner::new(Arc::clone(&executor))),
        }
    }
}

impl AnalyzerRule for SQLFederationAnalyzerRule {
    /// Try to rewrite `plan` to an optimized form.
    fn analyze(&self, plan: LogicalPlan, _config: &ConfigOptions) -> Result<LogicalPlan> {
        if let LogicalPlan::Extension(Extension { ref node }) = plan {
            if node.name() == "Federated" {
                // Avoid attempting double federation
                return Ok(plan);
            }
        }

        let fed_plan = FederatedPlanNode::new(plan.clone(), self.planner.clone());
        let ext_node = Extension {
            node: Arc::new(fed_plan),
        };

        let mut plan = LogicalPlan::Extension(ext_node);
        if let Some(mut rewriter) = self.planner.executor.logical_optimizer() {
            plan = rewriter(plan)?;
        }

        Ok(plan)
    }

    /// A human readable name for this analyzer rule
    fn name(&self) -> &str {
        "federate_sql"
    }
}

#[derive(Debug)]
pub struct SQLFederationPlanner {
    pub executor: Arc<dyn SQLExecutor>,
}

impl SQLFederationPlanner {
    pub fn new(executor: Arc<dyn SQLExecutor>) -> Self {
        Self { executor }
    }
}

#[async_trait]
impl FederationPlanner for SQLFederationPlanner {
    async fn plan_federation(
        &self,
        node: &FederatedPlanNode,
        _session_state: &SessionState,
    ) -> Result<Arc<dyn ExecutionPlan>> {
        let schema = Arc::new(node.plan().schema().as_arrow().clone());
        let plan = node.plan().clone();
        let statistics = self.executor.statistics(&plan).await?;
        let input = Arc::new(VirtualExecutionPlan::new(
            plan,
            Arc::clone(&self.executor),
            statistics,
        ));
        let schema_cast_exec = schema_cast::SchemaCastScanExec::new(input, schema);
        Ok(Arc::new(schema_cast_exec))
    }
}

#[derive(Debug, Clone)]
pub struct VirtualExecutionPlan {
    plan: LogicalPlan,
    executor: Arc<dyn SQLExecutor>,
    props: PlanProperties,
    statistics: Statistics,
}

impl VirtualExecutionPlan {
    pub fn new(plan: LogicalPlan, executor: Arc<dyn SQLExecutor>, statistics: Statistics) -> Self {
        let schema: Schema = plan.schema().as_ref().into();
        let props = PlanProperties::new(
            EquivalenceProperties::new(Arc::new(schema)),
            Partitioning::UnknownPartitioning(1),
            EmissionType::Incremental,
            Boundedness::Bounded,
        );
        Self {
            plan,
            executor,
            props,
            statistics,
        }
    }

    pub fn plan(&self) -> &LogicalPlan {
        &self.plan
    }

    pub fn executor(&self) -> &Arc<dyn SQLExecutor> {
        &self.executor
    }

    pub fn statistics(&self) -> &Statistics {
        &self.statistics
    }

    fn schema(&self) -> SchemaRef {
        let df_schema = self.plan.schema().as_ref();
        Arc::new(Schema::from(df_schema))
    }

    fn final_sql(&self) -> Result<String> {
        let plan = self.plan.clone();
        let known_rewrites = collect_known_rewrites(&plan)?;
        let plan = RewriteTableScanAnalyzer::rewrite(plan, &known_rewrites)?;
        let (logical_optimizers, ast_analyzers) = gather_analyzers(&plan)?;
        let plan = apply_logical_optimizers(plan, logical_optimizers)?;
        let ast = self.plan_to_statement(&plan)?;
        let ast = self.rewrite_with_executor_ast_analyzer(ast)?;
        let mut ast = apply_ast_analyzers(ast, ast_analyzers)?;
        RewriteMultiTableReference::rewrite(&mut ast, known_rewrites);
        Ok(ast.to_string())
    }

    fn rewrite_with_executor_ast_analyzer(
        &self,
        ast: Statement,
    ) -> Result<Statement, datafusion::error::DataFusionError> {
        if let Some(mut analyzer) = self.executor.ast_analyzer() {
            Ok(analyzer.analyze(ast)?)
        } else {
            Ok(ast)
        }
    }

    fn plan_to_statement(&self, plan: &LogicalPlan) -> Result<Statement> {
        Unparser::new(self.executor.dialect().as_ref()).plan_to_sql(plan)
    }
}

fn gather_analyzers(plan: &LogicalPlan) -> Result<(Vec<LogicalOptimizer>, Vec<AstAnalyzer>)> {
    let mut logical_optimizers = vec![];
    let mut ast_analyzers = vec![];

    plan.apply(|node| {
        if let LogicalPlan::TableScan(table) = node {
            let provider = get_table_source(&table.source)
                .expect("caller is virtual exec so this is valid")
                .expect("caller is virtual exec so this is valid");
            if let Some(source) = provider.as_any().downcast_ref::<SQLTableSource>() {
                if let Some(analyzer) = source.table.logical_optimizer() {
                    logical_optimizers.push(analyzer);
                }
                if let Some(analyzer) = source.table.ast_analyzer() {
                    ast_analyzers.push(analyzer);
                }
            }
        }
        Ok(datafusion::common::tree_node::TreeNodeRecursion::Continue)
    })?;

    Ok((logical_optimizers, ast_analyzers))
}

fn apply_logical_optimizers(
    mut plan: LogicalPlan,
    analyzers: Vec<LogicalOptimizer>,
) -> Result<LogicalPlan> {
    for mut analyzer in analyzers {
        let old_schema = plan.schema().clone();
        plan = analyzer(plan)?;
        let new_schema = plan.schema();
        if &old_schema != new_schema {
            return Err(DataFusionError::Execution(format!(
                "Schema altered during logical analysis, expected: {}, found: {}",
                old_schema, new_schema
            )));
        }
    }
    Ok(plan)
}

fn apply_ast_analyzers(mut statement: Statement, analyzers: Vec<AstAnalyzer>) -> Result<Statement> {
    for mut analyzer in analyzers {
        statement = analyzer.analyze(statement)?;
    }
    Ok(statement)
}

impl DisplayAs for VirtualExecutionPlan {
    fn fmt_as(&self, _t: DisplayFormatType, f: &mut fmt::Formatter) -> std::fmt::Result {
        write!(f, "VirtualExecutionPlan")?;
        write!(f, " name={}", self.executor.name())?;
        if let Some(ctx) = self.executor.compute_context() {
            write!(f, " compute_context={ctx}")?;
        };
        let mut plan = self.plan.clone();
        if let Ok(statement) = self.plan_to_statement(&plan) {
            write!(f, " initial_sql={statement}")?;
        }

        let (logical_optimizers, ast_analyzers) = match gather_analyzers(&plan) {
            Ok(analyzers) => analyzers,
            Err(_) => return Ok(()),
        };

        let old_plan = plan.clone();

        plan = match apply_logical_optimizers(plan, logical_optimizers) {
            Ok(plan) => plan,
            _ => return Ok(()),
        };

        let statement = match self.plan_to_statement(&plan) {
            Ok(statement) => statement,
            _ => return Ok(()),
        };

        if plan != old_plan {
            write!(f, " rewritten_logical_sql={statement}")?;
        }

        let old_statement = statement.clone();
        let statement = match self.rewrite_with_executor_ast_analyzer(statement) {
            Ok(statement) => statement,
            _ => return Ok(()),
        };
        if old_statement != statement {
            write!(f, " rewritten_executor_sql={statement}")?;
        }

        let old_statement = statement.clone();
        let statement = match apply_ast_analyzers(statement, ast_analyzers) {
            Ok(statement) => statement,
            _ => return Ok(()),
        };
        if old_statement != statement {
            write!(f, " rewritten_ast_analyzer={statement}")?;
        }

        let final_sql = match self.final_sql() {
            Ok(sql) => sql,
            _ => return Ok(()),
        };
        if old_statement.to_string() != final_sql {
            write!(f, " rewritten_sql={final_sql}")?;
        }

        Ok(())
    }
}

impl ExecutionPlan for VirtualExecutionPlan {
    fn name(&self) -> &str {
        "sql_federation_exec"
    }

    fn as_any(&self) -> &dyn Any {
        self
    }

    fn schema(&self) -> SchemaRef {
        self.schema()
    }

    fn children(&self) -> Vec<&Arc<dyn ExecutionPlan>> {
        vec![]
    }

    fn with_new_children(
        self: Arc<Self>,
        _: Vec<Arc<dyn ExecutionPlan>>,
    ) -> Result<Arc<dyn ExecutionPlan>> {
        Ok(self)
    }

    fn execute(
        &self,
        _partition: usize,
        _context: Arc<TaskContext>,
    ) -> Result<SendableRecordBatchStream> {
        self.executor.execute(&self.final_sql()?, self.schema())
    }

    fn properties(&self) -> &PlanProperties {
        &self.props
    }

    fn partition_statistics(&self, _partition: Option<usize>) -> Result<Statistics> {
        Ok(self.statistics.clone())
    }
}

#[cfg(test)]
mod tests {

    use std::collections::HashSet;
    use std::sync::Arc;

    use crate::sql::{RemoteTableRef, SQLExecutor, SQLFederationProvider, SQLTableSource};
    use crate::FederatedTableProviderAdaptor;
    use async_trait::async_trait;
    use datafusion::arrow::datatypes::{Schema, SchemaRef};
    use datafusion::common::tree_node::TreeNodeRecursion;
    use datafusion::execution::SendableRecordBatchStream;
    use datafusion::sql::unparser::dialect::Dialect;
    use datafusion::sql::unparser::{self};
    use datafusion::{
        arrow::datatypes::{DataType, Field},
        datasource::TableProvider,
        execution::context::SessionContext,
    };

    use super::table::RemoteTable;
    use super::*;

    #[derive(Debug, Clone)]
    struct TestExecutor {
        compute_context: String,
    }

    #[async_trait]
    impl SQLExecutor for TestExecutor {
        fn name(&self) -> &str {
            "TestExecutor"
        }

        fn compute_context(&self) -> Option<String> {
            Some(self.compute_context.clone())
        }

        fn dialect(&self) -> Arc<dyn Dialect> {
            Arc::new(unparser::dialect::DefaultDialect {})
        }

        fn execute(&self, _query: &str, _schema: SchemaRef) -> Result<SendableRecordBatchStream> {
            unimplemented!()
        }

        async fn table_names(&self) -> Result<Vec<String>> {
            unimplemented!()
        }

        async fn get_table_schema(&self, _table_name: &str) -> Result<SchemaRef> {
            unimplemented!()
        }
    }

    fn get_test_table_provider(name: String, executor: TestExecutor) -> Arc<dyn TableProvider> {
        let schema = Arc::new(Schema::new(vec![
            Field::new("a", DataType::Int64, false),
            Field::new("b", DataType::Utf8, false),
            Field::new("c", DataType::Date32, false),
        ]));
        let table_ref = RemoteTableRef::try_from(name).unwrap();
        let table = Arc::new(RemoteTable::new(table_ref, schema));
        let provider = Arc::new(SQLFederationProvider::new(Arc::new(executor)));
        let table_source = Arc::new(SQLTableSource { provider, table });
        Arc::new(FederatedTableProviderAdaptor::new(table_source))
    }

    #[tokio::test]
    async fn basic_sql_federation_test() -> Result<(), DataFusionError> {
        let test_executor_a = TestExecutor {
            compute_context: "a".into(),
        };

        let test_executor_b = TestExecutor {
            compute_context: "b".into(),
        };

        let table_a1_ref = "table_a1".to_string();
        let table_a1 = get_test_table_provider(table_a1_ref.clone(), test_executor_a.clone());

        let table_a2_ref = "table_a2".to_string();
        let table_a2 = get_test_table_provider(table_a2_ref.clone(), test_executor_a);

        let table_b1_ref = "table_b1(1)".to_string();
        let table_b1_df_ref = "table_local_b1".to_string();

        let table_b1 = get_test_table_provider(table_b1_ref.clone(), test_executor_b);

        // Create a new SessionState with the optimizer rule we created above
        let state = crate::default_session_state();
        let ctx = SessionContext::new_with_state(state);

        ctx.register_table(table_a1_ref.clone(), table_a1).unwrap();
        ctx.register_table(table_a2_ref.clone(), table_a2).unwrap();
        ctx.register_table(table_b1_df_ref.clone(), table_b1)
            .unwrap();

        let query = r#"
            SELECT * FROM table_a1
            UNION ALL
            SELECT * FROM table_a2
            UNION ALL
            SELECT * FROM table_local_b1;
        "#;

        let df = ctx.sql(query).await?;

        let logical_plan = df.into_optimized_plan()?;

        let mut table_a1_federated = false;
        let mut table_a2_federated = false;
        let mut table_b1_federated = false;

        let _ = logical_plan.apply(|node| {
            if let LogicalPlan::Extension(node) = node {
                if let Some(node) = node.node.as_any().downcast_ref::<FederatedPlanNode>() {
                    let _ = node.plan().apply(|node| {
                        if let LogicalPlan::TableScan(table) = node {
                            if table.table_name.table() == table_a1_ref {
                                table_a1_federated = true;
                            }
                            if table.table_name.table() == table_a2_ref {
                                table_a2_federated = true;
                            }
                            // assuming table name is rewritten via analyzer
                            if table.table_name.table() == table_b1_df_ref {
                                table_b1_federated = true;
                            }
                        }
                        Ok(TreeNodeRecursion::Continue)
                    });
                }
            }
            Ok(TreeNodeRecursion::Continue)
        });

        assert!(table_a1_federated);
        assert!(table_a2_federated);
        assert!(table_b1_federated);

        let physical_plan = ctx.state().create_physical_plan(&logical_plan).await?;

        let mut final_queries = vec![];

        let _ = physical_plan.apply(|node| {
            if node.name() == "sql_federation_exec" {
                let node = node
                    .as_any()
                    .downcast_ref::<VirtualExecutionPlan>()
                    .unwrap();

                final_queries.push(node.final_sql()?);
            }
            Ok(TreeNodeRecursion::Continue)
        });

        let expected = vec![
            "SELECT table_a1.a, table_a1.b, table_a1.c FROM table_a1",
            "SELECT table_a2.a, table_a2.b, table_a2.c FROM table_a2",
            "SELECT table_b1.a, table_b1.b, table_b1.c FROM table_b1(1) AS table_b1",
        ];

        assert_eq!(
            HashSet::<&str>::from_iter(final_queries.iter().map(|x| x.as_str())),
            HashSet::from_iter(expected)
        );

        Ok(())
    }

    #[tokio::test]
    async fn multi_reference_sql_federation_test() -> Result<(), DataFusionError> {
        let test_executor_a = TestExecutor {
            compute_context: "test".into(),
        };

        let lowercase_table_ref = "default.table".to_string();
        let lowercase_local_table_ref = "dftable".to_string();
        let lowercase_table =
            get_test_table_provider(lowercase_table_ref.clone(), test_executor_a.clone());

        let capitalized_table_ref = "default.Table(1)".to_string();
        let capitalized_local_table_ref = "dfview".to_string();
        let capitalized_table =
            get_test_table_provider(capitalized_table_ref.clone(), test_executor_a);

        // Create a new SessionState with the optimizer rule we created above
        let state = crate::default_session_state();
        let ctx = SessionContext::new_with_state(state);

        ctx.register_table(lowercase_local_table_ref.clone(), lowercase_table)
            .unwrap();
        ctx.register_table(capitalized_local_table_ref.clone(), capitalized_table)
            .unwrap();

        let query = r#"
                SELECT * FROM dftable
                UNION ALL
                SELECT * FROM dfview;
            "#;

        let df = ctx.sql(query).await?;

        let logical_plan = df.into_optimized_plan()?;

        let mut lowercase_table = false;
        let mut capitalized_table = false;

        let _ = logical_plan.apply(|node| {
            if let LogicalPlan::Extension(node) = node {
                if let Some(node) = node.node.as_any().downcast_ref::<FederatedPlanNode>() {
                    let _ = node.plan().apply(|node| {
                        if let LogicalPlan::TableScan(table) = node {
                            if table.table_name.table() == lowercase_local_table_ref {
                                lowercase_table = true;
                            }
                            if table.table_name.table() == capitalized_local_table_ref {
                                capitalized_table = true;
                            }
                        }
                        Ok(TreeNodeRecursion::Continue)
                    });
                }
            }
            Ok(TreeNodeRecursion::Continue)
        });

        assert!(lowercase_table);
        assert!(capitalized_table);

        let physical_plan = ctx.state().create_physical_plan(&logical_plan).await?;

        let mut final_queries = vec![];

        let _ = physical_plan.apply(|node| {
            if node.name() == "sql_federation_exec" {
                let node = node
                    .as_any()
                    .downcast_ref::<VirtualExecutionPlan>()
                    .unwrap();

                final_queries.push(node.final_sql()?);
            }
            Ok(TreeNodeRecursion::Continue)
        });

        let expected = vec![
            r#"SELECT a, b, c FROM "default"."table" UNION ALL SELECT a, b, c FROM "default"."Table"(1) AS Table"#,
        ];

        assert_eq!(
            HashSet::<&str>::from_iter(final_queries.iter().map(|x| x.as_str())),
            HashSet::from_iter(expected)
        );

        Ok(())
    }
}<|MERGE_RESOLUTION|>--- conflicted
+++ resolved
@@ -1,29 +1,22 @@
 mod analyzer;
 pub mod ast_analyzer;
 mod executor;
-pub mod optimizer;
 mod schema;
 mod table;
 mod table_reference;
 
 use std::{any::Any, fmt, sync::Arc, vec};
 
-use analyzer::{collect_known_rewrites, RewriteTableScanAnalyzer};
-use ast_analyzer::{AstAnalyzer, RewriteMultiTableReference};
+use analyzer::RewriteTableScanAnalyzer;
 use async_trait::async_trait;
 use datafusion::{
     arrow::datatypes::{Schema, SchemaRef},
-<<<<<<< HEAD
     common::tree_node::{Transformed, TreeNode},
     common::Statistics,
-=======
-    common::tree_node::TreeNode,
-    config::ConfigOptions,
->>>>>>> 9db74a4b
     error::{DataFusionError, Result},
     execution::{context::SessionState, TaskContext},
     logical_expr::{Extension, LogicalPlan},
-    optimizer::{eliminate_nested_union::EliminateNestedUnion, Analyzer, AnalyzerRule, Optimizer},
+    optimizer::{optimizer::Optimizer, OptimizerConfig, OptimizerRule},
     physical_expr::EquivalenceProperties,
     physical_plan::{
         execution_plan::{Boundedness, EmissionType},
@@ -37,11 +30,7 @@
 pub use executor::{LogicalOptimizer, SQLExecutor, SQLExecutorRef};
 pub use schema::{MultiSchemaProvider, SQLSchemaProvider};
 pub use table::{RemoteTable, SQLTable, SQLTableSource};
-<<<<<<< HEAD
 pub use table_reference::RemoteTableRef;
-=======
-pub use table_reference::{MultiPartTableReference, RemoteTableRef};
->>>>>>> 9db74a4b
 
 use crate::{
     get_table_source, schema_cast, FederatedPlanNode, FederationAnalyzerRule, FederationPlanner,
@@ -60,20 +49,15 @@
 // SQLFederationProvider provides federation to SQL DMBSs.
 #[derive(Debug)]
 pub struct SQLFederationProvider {
-<<<<<<< HEAD
     pub optimizer: Arc<Optimizer>,
     pub executor: Arc<dyn SQLExecutor>,
-=======
-    analyzer: Arc<Analyzer>,
-    executor: Arc<dyn SQLExecutor>,
->>>>>>> 9db74a4b
 }
 
 impl SQLFederationProvider {
     pub fn new(executor: Arc<dyn SQLExecutor>) -> Self {
         Self {
-            analyzer: Arc::new(Analyzer::with_rules(vec![Arc::new(
-                SQLFederationAnalyzerRule::new(Arc::clone(&executor)),
+            optimizer: Arc::new(Optimizer::with_rules(vec![Arc::new(
+                SQLFederationOptimizerRule::new(executor.clone()),
             )])),
             executor,
         }
@@ -89,17 +73,17 @@
         self.executor.compute_context()
     }
 
-    fn analyzer(&self) -> Option<Arc<Analyzer>> {
-        Some(Arc::clone(&self.analyzer))
+    fn optimizer(&self) -> Option<Arc<Optimizer>> {
+        Some(self.optimizer.clone())
     }
 }
 
 #[derive(Debug)]
-struct SQLFederationAnalyzerRule {
+struct SQLFederationOptimizerRule {
     planner: Arc<SQLFederationPlanner>,
 }
 
-impl SQLFederationAnalyzerRule {
+impl SQLFederationOptimizerRule {
     pub fn new(executor: Arc<dyn SQLExecutor>) -> Self {
         Self {
             planner: Arc::new(SQLFederationPlanner::new(Arc::clone(&executor))),
@@ -107,13 +91,21 @@
     }
 }
 
-impl AnalyzerRule for SQLFederationAnalyzerRule {
-    /// Try to rewrite `plan` to an optimized form.
-    fn analyze(&self, plan: LogicalPlan, _config: &ConfigOptions) -> Result<LogicalPlan> {
+impl OptimizerRule for SQLFederationOptimizerRule {
+    /// Try to rewrite `plan` to an optimized form, returning `Transformed::yes`
+    /// if the plan was rewritten and `Transformed::no` if it was not.
+    ///
+    /// Note: this function is only called if [`Self::supports_rewrite`] returns
+    /// true. Otherwise the Optimizer calls  [`Self::try_optimize`]
+    fn rewrite(
+        &self,
+        plan: LogicalPlan,
+        _config: &dyn OptimizerConfig,
+    ) -> Result<Transformed<LogicalPlan>> {
         if let LogicalPlan::Extension(Extension { ref node }) = plan {
             if node.name() == "Federated" {
                 // Avoid attempting double federation
-                return Ok(plan);
+                return Ok(Transformed::no(plan));
             }
         }
 
@@ -127,12 +119,17 @@
             plan = rewriter(plan)?;
         }
 
-        Ok(plan)
+        Ok(Transformed::yes(plan))
     }
 
     /// A human readable name for this analyzer rule
     fn name(&self) -> &str {
         "federate_sql"
+    }
+
+    /// Does this rule support rewriting owned plans (rather than by reference)?
+    fn supports_rewrite(&self) -> bool {
+        true
     }
 }
 
@@ -211,14 +208,12 @@
 
     fn final_sql(&self) -> Result<String> {
         let plan = self.plan.clone();
-        let known_rewrites = collect_known_rewrites(&plan)?;
-        let plan = RewriteTableScanAnalyzer::rewrite(plan, &known_rewrites)?;
+        let plan = RewriteTableScanAnalyzer::rewrite(plan)?;
         let (logical_optimizers, ast_analyzers) = gather_analyzers(&plan)?;
         let plan = apply_logical_optimizers(plan, logical_optimizers)?;
         let ast = self.plan_to_statement(&plan)?;
         let ast = self.rewrite_with_executor_ast_analyzer(ast)?;
-        let mut ast = apply_ast_analyzers(ast, ast_analyzers)?;
-        RewriteMultiTableReference::rewrite(&mut ast, known_rewrites);
+        let ast = apply_ast_analyzers(ast, ast_analyzers)?;
         Ok(ast.to_string())
     }
 
@@ -227,7 +222,7 @@
         ast: Statement,
     ) -> Result<Statement, datafusion::error::DataFusionError> {
         if let Some(mut analyzer) = self.executor.ast_analyzer() {
-            Ok(analyzer.analyze(ast)?)
+            Ok(analyzer(ast)?)
         } else {
             Ok(ast)
         }
@@ -282,7 +277,7 @@
 
 fn apply_ast_analyzers(mut statement: Statement, analyzers: Vec<AstAnalyzer>) -> Result<Statement> {
     for mut analyzer in analyzers {
-        statement = analyzer.analyze(statement)?;
+        statement = analyzer(statement)?;
     }
     Ok(statement)
 }
@@ -336,14 +331,6 @@
         };
         if old_statement != statement {
             write!(f, " rewritten_ast_analyzer={statement}")?;
-        }
-
-        let final_sql = match self.final_sql() {
-            Ok(sql) => sql,
-            _ => return Ok(()),
-        };
-        if old_statement.to_string() != final_sql {
-            write!(f, " rewritten_sql={final_sql}")?;
         }
 
         Ok(())
@@ -639,7 +626,7 @@
         });
 
         let expected = vec![
-            r#"SELECT a, b, c FROM "default"."table" UNION ALL SELECT a, b, c FROM "default"."Table"(1) AS Table"#,
+            r#"SELECT "table".a, "table".b, "table".c FROM "default"."table" UNION ALL SELECT "Table".a, "Table".b, "Table".c FROM "default"."Table"(1) AS Table"#,
         ];
 
         assert_eq!(
