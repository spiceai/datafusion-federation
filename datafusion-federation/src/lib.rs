--- conflicted
+++ resolved
@@ -1,9 +1,13 @@
+mod analyzer;
 mod optimizer;
 mod plan_node;
 pub mod schema_cast;
 #[cfg(feature = "sql")]
 pub mod sql;
 mod table_provider;
+pub use analyzer::*;
+mod optimize;
+pub mod table_reference;
 
 use std::{
     fmt,
@@ -16,18 +20,6 @@
     optimizer::{optimizer::Optimizer, OptimizerRule},
 };
 
-<<<<<<< HEAD
-mod analyzer;
-pub use analyzer::*;
-mod optimize;
-mod table_provider;
-pub use table_provider::*;
-
-mod plan_node;
-pub use plan_node::*;
-pub mod schema_cast;
-pub mod table_reference;
-=======
 pub use optimizer::{get_table_source, FederationOptimizerRule};
 pub use plan_node::{
     FederatedPlanNode, FederatedPlanner, FederatedQueryPlanner, FederationPlanner,
@@ -64,7 +56,6 @@
 
     default_rules
 }
->>>>>>> 47b00862
 
 pub type FederationProviderRef = Arc<dyn FederationProvider>;
 pub trait FederationProvider: Send + Sync {
